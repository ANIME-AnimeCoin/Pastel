// Copyright (c) 2016 The Zcash developers
// Distributed under the MIT software license, see the accompanying
// file COPYING or http://www.opensource.org/licenses/mit-license.php.

#include "metrics.h"

#include "chainparams.h"
#include "checkpoints.h"
#include "main.h"
#include "ui_interface.h"
#include "util.h"
#include "utiltime.h"
#include "utilmoneystr.h"
#include "utilstrencodings.h"

#include <boost/thread.hpp>
#include <boost/thread/synchronized_value.hpp>
#include <string>
#include <sys/ioctl.h>
#include <unistd.h>

void AtomicTimer::start()
{
    std::unique_lock<std::mutex> lock(mtx);
    if (threads < 1) {
        start_time = GetTime();
    }
    ++threads;
}

void AtomicTimer::stop()
{
    std::unique_lock<std::mutex> lock(mtx);
    // Ignore excess calls to stop()
    if (threads > 0) {
        --threads;
        if (threads < 1) {
            int64_t time_span = GetTime() - start_time;
            total_time += time_span;
        }
    }
}

bool AtomicTimer::running()
{
    std::unique_lock<std::mutex> lock(mtx);
    return threads > 0;
}

uint64_t AtomicTimer::threadCount()
{
    std::unique_lock<std::mutex> lock(mtx);
    return threads;
}

double AtomicTimer::rate(const AtomicCounter& count)
{
    std::unique_lock<std::mutex> lock(mtx);
    int64_t duration = total_time;
    if (threads > 0) {
        // Timer is running, so get the latest count
        duration += GetTime() - start_time;
    }
    return duration > 0 ? (double)count.get() / duration : 0;
}

CCriticalSection cs_metrics;

boost::synchronized_value<int64_t> nNodeStartTime;
boost::synchronized_value<int64_t> nNextRefresh;
AtomicCounter transactionsValidated;
AtomicCounter ehSolverRuns;
AtomicCounter solutionTargetChecks;
AtomicCounter minedBlocks;
AtomicTimer miningTimer;

boost::synchronized_value<std::list<uint256>> trackedBlocks;

boost::synchronized_value<std::list<std::string>> messageBox;
boost::synchronized_value<std::string> initMessage;
bool loaded = false;

extern int64_t GetNetworkHashPS(int lookup, int height);

void TrackMinedBlock(uint256 hash)
{
    LOCK(cs_metrics);
    minedBlocks.increment();
    trackedBlocks->push_back(hash);
}

void MarkStartTime()
{
    *nNodeStartTime = GetTime();
}

int64_t GetUptime()
{
    return GetTime() - *nNodeStartTime;
}

double GetLocalSolPS()
{
    return miningTimer.rate(solutionTargetChecks);
}

int EstimateNetHeightInner(int height, int64_t tipmediantime,
                           int heightLastCheckpoint, int64_t timeLastCheckpoint,
                           int64_t genesisTime, int64_t targetSpacing)
{
    // We average the target spacing with the observed spacing to the last
    // checkpoint (either from below or above depending on the current height),
    // and use that to estimate the current network height.
    int medianHeight = height > CBlockIndex::nMedianTimeSpan ?
            height - (1 + ((CBlockIndex::nMedianTimeSpan - 1) / 2)) :
            height / 2;
    
    double checkpointSpacing = 0;
    if (medianHeight > heightLastCheckpoint) {
        checkpointSpacing = (double (tipmediantime - timeLastCheckpoint)) / (medianHeight - heightLastCheckpoint);
    } else if (heightLastCheckpoint != 0) {
        checkpointSpacing = (double (timeLastCheckpoint - genesisTime)) / heightLastCheckpoint;
    }
    double averageSpacing = checkpointSpacing == 0? targetSpacing: (targetSpacing + checkpointSpacing) / 2;
    int netheight = medianHeight + ((GetTime() - tipmediantime) / averageSpacing);
    // Round to nearest ten to reduce noise
    return ((netheight + 5) / 10) * 10;
}

int EstimateNetHeight(int height, int64_t tipmediantime, CChainParams chainParams)
{
    auto checkpointData = chainParams.Checkpoints();
    return EstimateNetHeightInner(
        height, tipmediantime,
        Checkpoints::GetTotalBlocksEstimate(checkpointData),
        checkpointData.nTimeLastCheckpoint,
        chainParams.GenesisBlock().nTime,
        chainParams.GetConsensus().nPowTargetSpacing);
}

void TriggerRefresh()
{
    *nNextRefresh = GetTime();
    // Ensure that the refresh has started before we return
    MilliSleep(200);
}

static bool metrics_ThreadSafeMessageBox(const std::string& message,
                                      const std::string& caption,
                                      unsigned int style)
{
    // The SECURE flag has no effect in the metrics UI.
    style &= ~CClientUIInterface::SECURE;

    std::string strCaption;
    // Check for usage of predefined caption
    switch (style) {
    case CClientUIInterface::MSG_ERROR:
        strCaption += _("Error");
        break;
    case CClientUIInterface::MSG_WARNING:
        strCaption += _("Warning");
        break;
    case CClientUIInterface::MSG_INFORMATION:
        strCaption += _("Information");
        break;
    default:
        strCaption += caption; // Use supplied caption (can be empty)
    }

    boost::strict_lock_ptr<std::list<std::string>> u = messageBox.synchronize();
    u->push_back(strCaption + ": " + message);
    if (u->size() > 5) {
        u->pop_back();
    }

    TriggerRefresh();
    return false;
}

static bool metrics_ThreadSafeQuestion(const std::string& /* ignored interactive message */, const std::string& message, const std::string& caption, unsigned int style)
{
    return metrics_ThreadSafeMessageBox(message, caption, style);
}

static void metrics_InitMessage(const std::string& message)
{
    *initMessage = message;
}

void ConnectMetricsScreen()
{
    uiInterface.ThreadSafeMessageBox.disconnect_all_slots();
    uiInterface.ThreadSafeMessageBox.connect(metrics_ThreadSafeMessageBox);
    uiInterface.ThreadSafeQuestion.disconnect_all_slots();
    uiInterface.ThreadSafeQuestion.connect(metrics_ThreadSafeQuestion);
    uiInterface.InitMessage.disconnect_all_slots();
    uiInterface.InitMessage.connect(metrics_InitMessage);
}

int printStats(bool mining)
{
    // Number of lines that are always displayed
    int lines = 4;

    int height;
    int64_t tipmediantime;
    size_t connections;
    int64_t netsolps;
    {
        LOCK2(cs_main, cs_vNodes);
        height = chainActive.Height();
        tipmediantime = chainActive.Tip()->GetMedianTimePast();
        connections = vNodes.size();
        netsolps = GetNetworkHashPS(120, -1);
    }
    auto localsolps = GetLocalSolPS();

    if (IsInitialBlockDownload()) {
        int netheight = EstimateNetHeight(height, tipmediantime, Params());
        int downloadPercent = height * 100 / netheight;
        std::cout << "     " << _("Downloading blocks") << " | " << height << " / ~" << netheight << " (" << downloadPercent << "%)" << std::endl;
    } else {
        std::cout << "           " << _("Block height") << " | " << height << std::endl;
    }
    std::cout << "            " << _("Connections") << " | " << connections << std::endl;
    std::cout << "  " << _("Network solution rate") << " | " << netsolps << " Sol/s" << std::endl;
    if (mining && miningTimer.running()) {
        std::cout << "    " << _("Local solution rate") << " | " << strprintf("%.4f Sol/s", localsolps) << std::endl;
        lines++;
    }
    std::cout << std::endl;

    return lines;
}

int printMiningStatus(bool mining)
{
#ifdef ENABLE_MINING
    // Number of lines that are always displayed
    int lines = 1;

    if (mining) {
        auto nThreads = miningTimer.threadCount();
        if (nThreads > 0) {
            std::cout << strprintf(_("You are mining with the %s solver on %d threads."),
                                   GetArg("-equihashsolver", "default"), nThreads) << std::endl;
        } else {
            bool fvNodesEmpty;
            {
                LOCK(cs_vNodes);
                fvNodesEmpty = vNodes.empty();
            }
            if (fvNodesEmpty) {
                std::cout << _("Mining is paused while waiting for connections.") << std::endl;
            } else if (IsInitialBlockDownload()) {
                std::cout << _("Mining is paused while downloading blocks.") << std::endl;
            } else {
                std::cout << _("Mining is paused (a JoinSplit may be in progress).") << std::endl;
            }
        }
        lines++;
    } else {
        std::cout << _("You are currently not mining.") << std::endl;
        std::cout << _("To enable mining, add 'gen=1' to your animecoin.conf and restart.") << std::endl;
        lines += 2;
    }
    std::cout << std::endl;

    return lines;
#else // ENABLE_MINING
    return 0;
#endif // !ENABLE_MINING
}

int printMetrics(size_t cols, bool mining)
{
    // Number of lines that are always displayed
    int lines = 3;

    // Calculate uptime
    int64_t uptime = GetUptime();
    int days = uptime / (24 * 60 * 60);
    int hours = (uptime - (days * 24 * 60 * 60)) / (60 * 60);
    int minutes = (uptime - (((days * 24) + hours) * 60 * 60)) / 60;
    int seconds = uptime - (((((days * 24) + hours) * 60) + minutes) * 60);

    // Display uptime
    std::string duration;
    if (days > 0) {
        duration = strprintf(_("%d days, %d hours, %d minutes, %d seconds"), days, hours, minutes, seconds);
    } else if (hours > 0) {
        duration = strprintf(_("%d hours, %d minutes, %d seconds"), hours, minutes, seconds);
    } else if (minutes > 0) {
        duration = strprintf(_("%d minutes, %d seconds"), minutes, seconds);
    } else {
        duration = strprintf(_("%d seconds"), seconds);
    }
    std::string strDuration = strprintf(_("Since starting this node %s ago:"), duration);
    std::cout << strDuration << std::endl;
    lines += (strDuration.size() / cols);

    int validatedCount = transactionsValidated.get();
    if (validatedCount > 1) {
      std::cout << "- " << strprintf(_("You have validated %d transactions!"), validatedCount) << std::endl;
    } else if (validatedCount == 1) {
      std::cout << "- " << _("You have validated a transaction!") << std::endl;
    } else {
      std::cout << "- " << _("You have validated no transactions.") << std::endl;
    }

    if (mining && loaded) {
        std::cout << "- " << strprintf(_("You have completed %d Equihash solver runs."), ehSolverRuns.get()) << std::endl;
        lines++;

        int mined = 0;
        int orphaned = 0;
        CAmount immature {0};
        CAmount mature {0};
        {
            LOCK2(cs_main, cs_metrics);
            boost::strict_lock_ptr<std::list<uint256>> u = trackedBlocks.synchronize();
            auto consensusParams = Params().GetConsensus();
            auto tipHeight = chainActive.Height();

            // Update orphans and calculate subsidies
            std::list<uint256>::iterator it = u->begin();
            while (it != u->end()) {
                auto hash = *it;
                if (mapBlockIndex.count(hash) > 0 &&
                        chainActive.Contains(mapBlockIndex[hash])) {
                    int height = mapBlockIndex[hash]->nHeight;
                    CAmount subsidy = GetBlockSubsidy(height, consensusParams);
                    if (std::max(0, COINBASE_MATURITY - (tipHeight - height)) > 0) {
                        immature += subsidy;
                    } else {
                        mature += subsidy;
                    }
                    it++;
                } else {
                    it = u->erase(it);
                }
            }

            mined = minedBlocks.get();
            orphaned = mined - u->size();
        }

        if (mined > 0) {
            std::string units = Params().CurrencyUnits();
            std::cout << "- " << strprintf(_("You have mined %d blocks!"), mined) << std::endl;
            std::cout << "  "
                      << strprintf(_("Orphaned: %d blocks, Immature: %u %s, Mature: %u %s"),
                                     orphaned,
                                     FormatMoney(immature), units,
                                     FormatMoney(mature), units)
                      << std::endl;
            lines += 2;
        }
    }
    std::cout << std::endl;

    return lines;
}

int printMessageBox(size_t cols)
{
    boost::strict_lock_ptr<std::list<std::string>> u = messageBox.synchronize();

    if (u->size() == 0) {
        return 0;
    }

    int lines = 2 + u->size();
    std::cout << _("Messages:") << std::endl;
    for (auto it = u->cbegin(); it != u->cend(); ++it) {
        auto msg = FormatParagraph(*it, cols, 2);
        std::cout << "- " << msg << std::endl;
        // Handle newlines and wrapped lines
        size_t i = 0;
        size_t j = 0;
        while (j < msg.size()) {
            i = msg.find('\n', j);
            if (i == std::string::npos) {
                i = msg.size();
            } else {
                // Newline
                lines++;
            }
            j = i + 1;
        }
    }
    std::cout << std::endl;
    return lines;
}

int printInitMessage()
{
    if (loaded) {
        return 0;
    }

    std::string msg = *initMessage;
    std::cout << _("Init message:") << " " << msg << std::endl;
    std::cout << std::endl;

    if (msg == _("Done loading")) {
        loaded = true;
    }

    return 2;
}

void ThreadShowMetricsScreen()
{
<<<<<<< HEAD
    // Make this thread recognizable as the metrics screen thread
=======
    // Make this thread recognisable as the metrics screen thread
>>>>>>> 40655d1f
    RenameThread("animecoin-metrics-screen");

    // Determine whether we should render a persistent UI or rolling metrics
    bool isTTY = isatty(STDOUT_FILENO);
    bool isScreen = GetBoolArg("-metricsui", isTTY);
    int64_t nRefresh = GetArg("-metricsrefreshtime", isTTY ? 1 : 600);

    if (isScreen) {
        // Clear screen
        std::cout << "\e[2J";

        // Print art
        std::cout << METRICS_ART << std::endl;
        std::cout << std::endl;

        // Thank you text
        std::cout << _("Thank you for running a AnimeCoin node!") << std::endl;
        std::cout << _("You're helping to strengthen the network and contributing to a social good :)") << std::endl;

        // Privacy notice text
        std::cout << PrivacyInfo();
        std::cout << std::endl;
    }

    while (true) {
        // Number of lines that are always displayed
        int lines = 1;
        int cols = 80;

        // Get current window size
        if (isTTY) {
            struct winsize w;
            w.ws_col = 0;
            if (ioctl(STDOUT_FILENO, TIOCGWINSZ, &w) != -1 && w.ws_col != 0) {
                cols = w.ws_col;
            }
        }

        if (isScreen) {
            // Erase below current position
            std::cout << "\e[J";
        }

        // Miner status
#ifdef ENABLE_MINING
        bool mining = GetBoolArg("-gen", false);
#else
        bool mining = false;
#endif

        if (loaded) {
            lines += printStats(mining);
            lines += printMiningStatus(mining);
        }
        lines += printMetrics(cols, mining);
        lines += printMessageBox(cols);
        lines += printInitMessage();

        if (isScreen) {
            // Explain how to exit
            std::cout << "[" << _("Press Ctrl+C to exit") << "] [" << _("Set 'showmetrics=0' to hide") << "]" << std::endl;
        } else {
            // Print delineator
            std::cout << "----------------------------------------" << std::endl;
        }

        *nNextRefresh = GetTime() + nRefresh;
        while (GetTime() < *nNextRefresh) {
            boost::this_thread::interruption_point();
            MilliSleep(200);
        }

        if (isScreen) {
            // Return to the top of the updating section
            std::cout << "\e[" << lines << "A";
        }
    }
}<|MERGE_RESOLUTION|>--- conflicted
+++ resolved
@@ -413,11 +413,7 @@
 
 void ThreadShowMetricsScreen()
 {
-<<<<<<< HEAD
-    // Make this thread recognizable as the metrics screen thread
-=======
     // Make this thread recognisable as the metrics screen thread
->>>>>>> 40655d1f
     RenameThread("animecoin-metrics-screen");
 
     // Determine whether we should render a persistent UI or rolling metrics
