// Copyright (c) 2009-2010 Satoshi Nakamoto
// Copyright (c) 2009-2014 The Bitcoin Core developers
// Distributed under the MIT software license, see the accompanying
// file COPYING or http://www.opensource.org/licenses/mit-license.php.

#include "main.h"

#include "sodium.h"

#include "addrman.h"
#include "alert.h"
#include "arith_uint256.h"
#include "chainparams.h"
#include "checkpoints.h"
#include "checkqueue.h"
#include "consensus/upgrades.h"
#include "consensus/validation.h"
#include "deprecation.h"
#include "init.h"
#include "merkleblock.h"
#include "metrics.h"
#include "net.h"
#include "pow.h"
#include "txdb.h"
#include "txmempool.h"
#include "ui_interface.h"
#include "undo.h"
#include "util.h"
#include "utilmoneystr.h"
#include "validationinterface.h"
#include "wallet/asyncrpcoperation_sendmany.h"
#include "wallet/asyncrpcoperation_shieldcoinbase.h"

#include <algorithm>
#include <atomic>
#include <sstream>

#include <boost/algorithm/string/replace.hpp>
#include <boost/filesystem.hpp>
#include <boost/filesystem/fstream.hpp>
#include <boost/math/distributions/poisson.hpp>
#include <boost/thread.hpp>
#include <boost/static_assert.hpp>

//MasterNode
#include "mnode-controller.h"
#include "mnode-validation.h"


using namespace std;

#if defined(NDEBUG)
# error "AnimeCoin cannot be compiled without assertions."
#endif

#include "librustzcash.h"

/**
 * Global state
 */

CCriticalSection cs_main;

BlockMap mapBlockIndex;
CChain chainActive;
CBlockIndex *pindexBestHeader = NULL;
static int64_t nTimeBestReceived = 0;
CWaitableCriticalSection csBestBlock;
CConditionVariable cvBlockChange;
int nScriptCheckThreads = 0;
bool fExperimentalMode = false;
bool fImporting = false;
bool fReindex = false;
bool fTxIndex = false;
bool fHavePruned = false;
bool fPruneMode = false;
bool fIsBareMultisigStd = true;
bool fCheckBlockIndex = false;
bool fCheckpointsEnabled = true;
// bool fCoinbaseEnforcedProtectionEnabled = true;
size_t nCoinCacheUsage = 5000 * 300;
uint64_t nPruneTarget = 0;
bool fAlerts = DEFAULT_ALERTS;
/* If the tip is older than this (in seconds), the node is considered to be in initial block download.
 */
int64_t nMaxTipAge = DEFAULT_MAX_TIP_AGE;

unsigned int expiryDelta = DEFAULT_TX_EXPIRY_DELTA;

/** Fees smaller than this (in satoshi) are considered zero fee (for relaying and mining) */
CFeeRate minRelayTxFee = CFeeRate(DEFAULT_MIN_RELAY_TX_FEE);

CTxMemPool mempool(::minRelayTxFee);

struct COrphanTx {
    CTransaction tx;
    NodeId fromPeer;
};
map<uint256, COrphanTx> mapOrphanTransactions GUARDED_BY(cs_main);;
map<uint256, set<uint256> > mapOrphanTransactionsByPrev GUARDED_BY(cs_main);;
void EraseOrphansFor(NodeId peer) EXCLUSIVE_LOCKS_REQUIRED(cs_main);

/**
 * Returns true if there are nRequired or more blocks of minVersion or above
 * in the last Consensus::Params::nMajorityWindow blocks, starting at pstart and going backwards.
 */
static bool IsSuperMajority(int minVersion, const CBlockIndex* pstart, unsigned nRequired, const Consensus::Params& consensusParams);
static void CheckBlockIndex();

/** Constant stuff for coinbase transactions we create: */
CScript COINBASE_FLAGS;

const string strMessageMagic = "Zcash Signed Message:\n";

// Internal stuff
namespace {

    struct CBlockIndexWorkComparator
    {
        bool operator()(CBlockIndex *pa, CBlockIndex *pb) const {
            // First sort by most total work, ...
            if (pa->nChainWork > pb->nChainWork) return false;
            if (pa->nChainWork < pb->nChainWork) return true;

            // ... then by earliest time received, ...
            if (pa->nSequenceId < pb->nSequenceId) return false;
            if (pa->nSequenceId > pb->nSequenceId) return true;

            // Use pointer address as tie breaker (should only happen with blocks
            // loaded from disk, as those all have id 0).
            if (pa < pb) return false;
            if (pa > pb) return true;

            // Identical blocks.
            return false;
        }
    };

    CBlockIndex *pindexBestInvalid;

    /**
     * The set of all CBlockIndex entries with BLOCK_VALID_TRANSACTIONS (for itself and all ancestors) and
     * as good as our current tip or better. Entries may be failed, though, and pruning nodes may be
     * missing the data for the block.
     */
    set<CBlockIndex*, CBlockIndexWorkComparator> setBlockIndexCandidates;
    /** Number of nodes with fSyncStarted. */
    int nSyncStarted = 0;
    /** All pairs A->B, where A (or one if its ancestors) misses transactions, but B has transactions.
      * Pruned nodes may have entries where B is missing data.
      */
    multimap<CBlockIndex*, CBlockIndex*> mapBlocksUnlinked;

    CCriticalSection cs_LastBlockFile;
    std::vector<CBlockFileInfo> vinfoBlockFile;
    int nLastBlockFile = 0;
    /** Global flag to indicate we should check to see if there are
     *  block/undo files that should be deleted.  Set on startup
     *  or if we allocate more file space when we're in prune mode
     */
    bool fCheckForPruning = false;

    /**
     * Every received block is assigned a unique and increasing identifier, so we
     * know which one to give priority in case of a fork.
     */
    CCriticalSection cs_nBlockSequenceId;
    /** Blocks loaded from disk are assigned id 0, so start the counter at 1. */
    uint32_t nBlockSequenceId = 1;

    /**
     * Sources of received blocks, saved to be able to send them reject
     * messages or ban them when processing happens afterwards. Protected by
     * cs_main.
     */
    map<uint256, NodeId> mapBlockSource;

    /**
     * Filter for transactions that were recently rejected by
     * AcceptToMemoryPool. These are not rerequested until the chain tip
     * changes, at which point the entire filter is reset. Protected by
     * cs_main.
     *
     * Without this filter we'd be re-requesting txs from each of our peers,
     * increasing bandwidth consumption considerably. For instance, with 100
     * peers, half of which relay a tx we don't accept, that might be a 50x
     * bandwidth increase. A flooding attacker attempting to roll-over the
     * filter using minimum-sized, 60byte, transactions might manage to send
     * 1000/sec if we have fast peers, so we pick 120,000 to give our peers a
     * two minute window to send invs to us.
     *
     * Decreasing the false positive rate is fairly cheap, so we pick one in a
     * million to make it highly unlikely for users to have issues with this
     * filter.
     *
     * Memory used: 1.7MB
     */
    boost::scoped_ptr<CRollingBloomFilter> recentRejects;
    uint256 hashRecentRejectsChainTip;

    /** Blocks that are in flight, and that are in the queue to be downloaded. Protected by cs_main. */
    struct QueuedBlock {
        uint256 hash;
        CBlockIndex *pindex;  //! Optional.
        int64_t nTime;  //! Time of "getdata" request in microseconds.
        bool fValidatedHeaders;  //! Whether this block has validated headers at the time of request.
        int64_t nTimeDisconnect; //! The timeout for this block request (for disconnecting a slow peer)
    };
    map<uint256, pair<NodeId, list<QueuedBlock>::iterator> > mapBlocksInFlight;

    /** Number of blocks in flight with validated headers. */
    int nQueuedValidatedHeaders = 0;

    /** Number of preferable block download peers. */
    int nPreferredDownload = 0;

    /** Dirty block index entries. */
    set<CBlockIndex*> setDirtyBlockIndex;

    /** Dirty block file entries. */
    set<int> setDirtyFileInfo;
} // anon namespace

//////////////////////////////////////////////////////////////////////////////
//
// Registration of network node signals.
//

namespace {

struct CBlockReject {
    unsigned char chRejectCode;
    string strRejectReason;
    uint256 hashBlock;
};

/**
 * Maintain validation-specific state about nodes, protected by cs_main, instead
 * by CNode's own locks. This simplifies asynchronous operation, where
 * processing of incoming data is done after the ProcessMessage call returns,
 * and we're no longer holding the node's locks.
 */
struct CNodeState {
    //! The peer's address
    CService address;
    //! Whether we have a fully established connection.
    bool fCurrentlyConnected;
    //! Accumulated misbehaviour score for this peer.
    int nMisbehavior;
    //! Whether this peer should be disconnected and banned (unless whitelisted).
    bool fShouldBan;
    //! String name of this peer (debugging/logging purposes).
    std::string name;
    //! List of asynchronously-determined block rejections to notify this peer about.
    std::vector<CBlockReject> rejects;
    //! The best known block we know this peer has announced.
    CBlockIndex *pindexBestKnownBlock;
    //! The hash of the last unknown block this peer has announced.
    uint256 hashLastUnknownBlock;
    //! The last full block we both have.
    CBlockIndex *pindexLastCommonBlock;
    //! Whether we've started headers synchronization with this peer.
    bool fSyncStarted;
    //! Since when we're stalling block download progress (in microseconds), or 0.
    int64_t nStallingSince;
    list<QueuedBlock> vBlocksInFlight;
    int nBlocksInFlight;
    int nBlocksInFlightValidHeaders;
    //! Whether we consider this a preferred download peer.
    bool fPreferredDownload;

    CNodeState() {
        fCurrentlyConnected = false;
        nMisbehavior = 0;
        fShouldBan = false;
        pindexBestKnownBlock = NULL;
        hashLastUnknownBlock.SetNull();
        pindexLastCommonBlock = NULL;
        fSyncStarted = false;
        nStallingSince = 0;
        nBlocksInFlight = 0;
        nBlocksInFlightValidHeaders = 0;
        fPreferredDownload = false;
    }
};

/** Map maintaining per-node state. Requires cs_main. */
map<NodeId, CNodeState> mapNodeState;

// Requires cs_main.
CNodeState *State(NodeId pnode) {
    map<NodeId, CNodeState>::iterator it = mapNodeState.find(pnode);
    if (it == mapNodeState.end())
        return NULL;
    return &it->second;
}

int GetHeight()
{
    LOCK(cs_main);
    return chainActive.Height();
}

void UpdatePreferredDownload(CNode* node, CNodeState* state)
{
    nPreferredDownload -= state->fPreferredDownload;

    // Whether this node should be marked as a preferred download node.
    state->fPreferredDownload = (!node->fInbound || node->fWhitelisted) && !node->fOneShot && !node->fClient;

    nPreferredDownload += state->fPreferredDownload;
}

// Returns time at which to timeout block request (nTime in microseconds)
int64_t GetBlockTimeout(int64_t nTime, int nValidatedQueuedBefore, const Consensus::Params &consensusParams)
{
    return nTime + 500000 * consensusParams.nPowTargetSpacing * (4 + nValidatedQueuedBefore);
}

void InitializeNode(NodeId nodeid, const CNode *pnode) {
    LOCK(cs_main);
    CNodeState &state = mapNodeState.insert(std::make_pair(nodeid, CNodeState())).first->second;
    state.name = pnode->addrName;
    state.address = pnode->addr;
}

void FinalizeNode(NodeId nodeid) {
    LOCK(cs_main);
    CNodeState *state = State(nodeid);

    if (state->fSyncStarted)
        nSyncStarted--;

    if (state->nMisbehavior == 0 && state->fCurrentlyConnected) {
        AddressCurrentlyConnected(state->address);
    }

    BOOST_FOREACH(const QueuedBlock& entry, state->vBlocksInFlight)
        mapBlocksInFlight.erase(entry.hash);
    EraseOrphansFor(nodeid);
    nPreferredDownload -= state->fPreferredDownload;

    mapNodeState.erase(nodeid);
}

// Requires cs_main.
// Returns a bool indicating whether we requested this block.
bool MarkBlockAsReceived(const uint256& hash) {
    map<uint256, pair<NodeId, list<QueuedBlock>::iterator> >::iterator itInFlight = mapBlocksInFlight.find(hash);
    if (itInFlight != mapBlocksInFlight.end()) {
        CNodeState *state = State(itInFlight->second.first);
        nQueuedValidatedHeaders -= itInFlight->second.second->fValidatedHeaders;
        state->nBlocksInFlightValidHeaders -= itInFlight->second.second->fValidatedHeaders;
        state->vBlocksInFlight.erase(itInFlight->second.second);
        state->nBlocksInFlight--;
        state->nStallingSince = 0;
        mapBlocksInFlight.erase(itInFlight);
        return true;
    }
    return false;
}

// Requires cs_main.
void MarkBlockAsInFlight(NodeId nodeid, const uint256& hash, const Consensus::Params& consensusParams, CBlockIndex *pindex = NULL) {
    CNodeState *state = State(nodeid);
    assert(state != NULL);

    // Make sure it's not listed somewhere already.
    MarkBlockAsReceived(hash);

    int64_t nNow = GetTimeMicros();
    QueuedBlock newentry = {hash, pindex, nNow, pindex != NULL, GetBlockTimeout(nNow, nQueuedValidatedHeaders, consensusParams)};
    nQueuedValidatedHeaders += newentry.fValidatedHeaders;
    list<QueuedBlock>::iterator it = state->vBlocksInFlight.insert(state->vBlocksInFlight.end(), newentry);
    state->nBlocksInFlight++;
    state->nBlocksInFlightValidHeaders += newentry.fValidatedHeaders;
    mapBlocksInFlight[hash] = std::make_pair(nodeid, it);
}

/** Check whether the last unknown block a peer advertized is not yet known. */
void ProcessBlockAvailability(NodeId nodeid) {
    CNodeState *state = State(nodeid);
    assert(state != NULL);

    if (!state->hashLastUnknownBlock.IsNull()) {
        BlockMap::iterator itOld = mapBlockIndex.find(state->hashLastUnknownBlock);
        if (itOld != mapBlockIndex.end() && itOld->second->nChainWork > 0) {
            if (state->pindexBestKnownBlock == NULL || itOld->second->nChainWork >= state->pindexBestKnownBlock->nChainWork)
                state->pindexBestKnownBlock = itOld->second;
            state->hashLastUnknownBlock.SetNull();
        }
    }
}

/** Update tracking information about which blocks a peer is assumed to have. */
void UpdateBlockAvailability(NodeId nodeid, const uint256 &hash) {
    CNodeState *state = State(nodeid);
    assert(state != NULL);

    ProcessBlockAvailability(nodeid);

    BlockMap::iterator it = mapBlockIndex.find(hash);
    if (it != mapBlockIndex.end() && it->second->nChainWork > 0) {
        // An actually better block was announced.
        if (state->pindexBestKnownBlock == NULL || it->second->nChainWork >= state->pindexBestKnownBlock->nChainWork)
            state->pindexBestKnownBlock = it->second;
    } else {
        // An unknown block was announced; just assume that the latest one is the best one.
        state->hashLastUnknownBlock = hash;
    }
}

/** Find the last common ancestor two blocks have.
 *  Both pa and pb must be non-NULL. */
CBlockIndex* LastCommonAncestor(CBlockIndex* pa, CBlockIndex* pb) {
    if (pa->nHeight > pb->nHeight) {
        pa = pa->GetAncestor(pb->nHeight);
    } else if (pb->nHeight > pa->nHeight) {
        pb = pb->GetAncestor(pa->nHeight);
    }

    while (pa != pb && pa && pb) {
        pa = pa->pprev;
        pb = pb->pprev;
    }

    // Eventually all chain branches meet at the genesis block.
    assert(pa == pb);
    return pa;
}

/** Update pindexLastCommonBlock and add not-in-flight missing successors to vBlocks, until it has
 *  at most count entries. */
void FindNextBlocksToDownload(NodeId nodeid, unsigned int count, std::vector<CBlockIndex*>& vBlocks, NodeId& nodeStaller) {
    if (count == 0)
        return;

    vBlocks.reserve(vBlocks.size() + count);
    CNodeState *state = State(nodeid);
    assert(state != NULL);

    // Make sure pindexBestKnownBlock is up to date, we'll need it.
    ProcessBlockAvailability(nodeid);

    if (state->pindexBestKnownBlock == NULL || state->pindexBestKnownBlock->nChainWork < chainActive.Tip()->nChainWork) {
        // This peer has nothing interesting.
        return;
    }

    if (state->pindexLastCommonBlock == NULL) {
        // Bootstrap quickly by guessing a parent of our best tip is the forking point.
        // Guessing wrong in either direction is not a problem.
        state->pindexLastCommonBlock = chainActive[std::min(state->pindexBestKnownBlock->nHeight, chainActive.Height())];
    }

    // If the peer reorganized, our previous pindexLastCommonBlock may not be an ancestor
    // of its current tip anymore. Go back enough to fix that.
    state->pindexLastCommonBlock = LastCommonAncestor(state->pindexLastCommonBlock, state->pindexBestKnownBlock);
    if (state->pindexLastCommonBlock == state->pindexBestKnownBlock)
        return;

    std::vector<CBlockIndex*> vToFetch;
    CBlockIndex *pindexWalk = state->pindexLastCommonBlock;
    // Never fetch further than the best block we know the peer has, or more than BLOCK_DOWNLOAD_WINDOW + 1 beyond the last
    // linked block we have in common with this peer. The +1 is so we can detect stalling, namely if we would be able to
    // download that next block if the window were 1 larger.
    int nWindowEnd = state->pindexLastCommonBlock->nHeight + BLOCK_DOWNLOAD_WINDOW;
    int nMaxHeight = std::min<int>(state->pindexBestKnownBlock->nHeight, nWindowEnd + 1);
    NodeId waitingfor = -1;
    while (pindexWalk->nHeight < nMaxHeight) {
        // Read up to 128 (or more, if more blocks than that are needed) successors of pindexWalk (towards
        // pindexBestKnownBlock) into vToFetch. We fetch 128, because CBlockIndex::GetAncestor may be as expensive
        // as iterating over ~100 CBlockIndex* entries anyway.
        int nToFetch = std::min(nMaxHeight - pindexWalk->nHeight, std::max<int>(count - vBlocks.size(), 128));
        vToFetch.resize(nToFetch);
        pindexWalk = state->pindexBestKnownBlock->GetAncestor(pindexWalk->nHeight + nToFetch);
        vToFetch[nToFetch - 1] = pindexWalk;
        for (unsigned int i = nToFetch - 1; i > 0; i--) {
            vToFetch[i - 1] = vToFetch[i]->pprev;
        }

        // Iterate over those blocks in vToFetch (in forward direction), adding the ones that
        // are not yet downloaded and not in flight to vBlocks. In the meantime, update
        // pindexLastCommonBlock as long as all ancestors are already downloaded, or if it's
        // already part of our chain (and therefore don't need it even if pruned).
        BOOST_FOREACH(CBlockIndex* pindex, vToFetch) {
            if (!pindex->IsValid(BLOCK_VALID_TREE)) {
                // We consider the chain that this peer is on invalid.
                return;
            }
            if (pindex->nStatus & BLOCK_HAVE_DATA || chainActive.Contains(pindex)) {
                if (pindex->nChainTx)
                    state->pindexLastCommonBlock = pindex;
            } else if (mapBlocksInFlight.count(pindex->GetBlockHash()) == 0) {
                // The block is not already downloaded, and not yet in flight.
                if (pindex->nHeight > nWindowEnd) {
                    // We reached the end of the window.
                    if (vBlocks.size() == 0 && waitingfor != nodeid) {
                        // We aren't able to fetch anything, but we would be if the download window was one larger.
                        nodeStaller = waitingfor;
                    }
                    return;
                }
                vBlocks.push_back(pindex);
                if (vBlocks.size() == count) {
                    return;
                }
            } else if (waitingfor == -1) {
                // This is the first already-in-flight block.
                waitingfor = mapBlocksInFlight[pindex->GetBlockHash()].first;
            }
        }
    }
}

} // anon namespace

bool GetNodeStateStats(NodeId nodeid, CNodeStateStats &stats) {
    LOCK(cs_main);
    CNodeState *state = State(nodeid);
    if (state == NULL)
        return false;
    stats.nMisbehavior = state->nMisbehavior;
    stats.nSyncHeight = state->pindexBestKnownBlock ? state->pindexBestKnownBlock->nHeight : -1;
    stats.nCommonHeight = state->pindexLastCommonBlock ? state->pindexLastCommonBlock->nHeight : -1;
    BOOST_FOREACH(const QueuedBlock& queue, state->vBlocksInFlight) {
        if (queue.pindex)
            stats.vHeightInFlight.push_back(queue.pindex->nHeight);
    }
    return true;
}

void RegisterNodeSignals(CNodeSignals& nodeSignals)
{
    nodeSignals.GetHeight.connect(&GetHeight);
    nodeSignals.ProcessMessages.connect(&ProcessMessages);
    nodeSignals.SendMessages.connect(&SendMessages);
    nodeSignals.InitializeNode.connect(&InitializeNode);
    nodeSignals.FinalizeNode.connect(&FinalizeNode);
}

void UnregisterNodeSignals(CNodeSignals& nodeSignals)
{
    nodeSignals.GetHeight.disconnect(&GetHeight);
    nodeSignals.ProcessMessages.disconnect(&ProcessMessages);
    nodeSignals.SendMessages.disconnect(&SendMessages);
    nodeSignals.InitializeNode.disconnect(&InitializeNode);
    nodeSignals.FinalizeNode.disconnect(&FinalizeNode);
}

CBlockIndex* FindForkInGlobalIndex(const CChain& chain, const CBlockLocator& locator)
{
    // Find the first block the caller has in the main chain
    BOOST_FOREACH(const uint256& hash, locator.vHave) {
        BlockMap::iterator mi = mapBlockIndex.find(hash);
        if (mi != mapBlockIndex.end())
        {
            CBlockIndex* pindex = (*mi).second;
            if (chain.Contains(pindex))
                return pindex;
            if (pindex->GetAncestor(chain.Height()) == chain.Tip()) {
                return chain.Tip();
            }
        }
    }
    return chain.Genesis();
}

CCoinsViewCache *pcoinsTip = NULL;
CBlockTreeDB *pblocktree = NULL;

//////////////////////////////////////////////////////////////////////////////
//
// mapOrphanTransactions
//

bool AddOrphanTx(const CTransaction& tx, NodeId peer) EXCLUSIVE_LOCKS_REQUIRED(cs_main)
{
    uint256 hash = tx.GetHash();
    if (mapOrphanTransactions.count(hash))
        return false;

    // Ignore big transactions, to avoid a
    // send-big-orphans memory exhaustion attack. If a peer has a legitimate
    // large transaction with a missing parent then we assume
    // it will rebroadcast it later, after the parent transaction(s)
    // have been mined or received.
    // 10,000 orphans, each of which is at most 5,000 bytes big is
    // at most 500 megabytes of orphans:
    unsigned int sz = GetSerializeSize(tx, SER_NETWORK, tx.nVersion);
    if (sz > 5000)
    {
        LogPrint("mempool", "ignoring large orphan tx (size: %u, hash: %s)\n", sz, hash.ToString());
        return false;
    }

    mapOrphanTransactions[hash].tx = tx;
    mapOrphanTransactions[hash].fromPeer = peer;
    BOOST_FOREACH(const CTxIn& txin, tx.vin)
        mapOrphanTransactionsByPrev[txin.prevout.hash].insert(hash);

    LogPrint("mempool", "stored orphan tx %s (mapsz %u prevsz %u)\n", hash.ToString(),
             mapOrphanTransactions.size(), mapOrphanTransactionsByPrev.size());
    return true;
}

void static EraseOrphanTx(uint256 hash) EXCLUSIVE_LOCKS_REQUIRED(cs_main)
{
    map<uint256, COrphanTx>::iterator it = mapOrphanTransactions.find(hash);
    if (it == mapOrphanTransactions.end())
        return;
    BOOST_FOREACH(const CTxIn& txin, it->second.tx.vin)
    {
        map<uint256, set<uint256> >::iterator itPrev = mapOrphanTransactionsByPrev.find(txin.prevout.hash);
        if (itPrev == mapOrphanTransactionsByPrev.end())
            continue;
        itPrev->second.erase(hash);
        if (itPrev->second.empty())
            mapOrphanTransactionsByPrev.erase(itPrev);
    }
    mapOrphanTransactions.erase(it);
}

void EraseOrphansFor(NodeId peer)
{
    int nErased = 0;
    map<uint256, COrphanTx>::iterator iter = mapOrphanTransactions.begin();
    while (iter != mapOrphanTransactions.end())
    {
        map<uint256, COrphanTx>::iterator maybeErase = iter++; // increment to avoid iterator becoming invalid
        if (maybeErase->second.fromPeer == peer)
        {
            EraseOrphanTx(maybeErase->second.tx.GetHash());
            ++nErased;
        }
    }
    if (nErased > 0) LogPrint("mempool", "Erased %d orphan tx from peer %d\n", nErased, peer);
}


unsigned int LimitOrphanTxSize(unsigned int nMaxOrphans) EXCLUSIVE_LOCKS_REQUIRED(cs_main)
{
    unsigned int nEvicted = 0;
    while (mapOrphanTransactions.size() > nMaxOrphans)
    {
        // Evict a random orphan:
        uint256 randomhash = GetRandHash();
        map<uint256, COrphanTx>::iterator it = mapOrphanTransactions.lower_bound(randomhash);
        if (it == mapOrphanTransactions.end())
            it = mapOrphanTransactions.begin();
        EraseOrphanTx(it->first);
        ++nEvicted;
    }
    return nEvicted;
}


bool IsStandardTx(const CTransaction& tx, string& reason, const int nHeight)
{
    bool overwinterActive = NetworkUpgradeActive(nHeight, Params().GetConsensus(), Consensus::UPGRADE_OVERWINTER);
    bool saplingActive = NetworkUpgradeActive(nHeight, Params().GetConsensus(), Consensus::UPGRADE_SAPLING);

    if (saplingActive) {
        // Sapling standard rules apply
        if (tx.nVersion > CTransaction::SAPLING_MAX_CURRENT_VERSION || tx.nVersion < CTransaction::SAPLING_MIN_CURRENT_VERSION) {
            reason = "sapling-version";
            return false;
        }
    } else if (overwinterActive) {
        // Overwinter standard rules apply
        if (tx.nVersion > CTransaction::OVERWINTER_MAX_CURRENT_VERSION || tx.nVersion < CTransaction::OVERWINTER_MIN_CURRENT_VERSION) {
            reason = "overwinter-version";
            return false;
        }
    } else {
        // Sprout standard rules apply
        if (tx.nVersion > CTransaction::SPROUT_MAX_CURRENT_VERSION || tx.nVersion < CTransaction::SPROUT_MIN_CURRENT_VERSION) {
            reason = "version";
            return false;
        }
    }

    BOOST_FOREACH(const CTxIn& txin, tx.vin)
    {
        // Biggest 'standard' txin is a 15-of-15 P2SH multisig with compressed
        // keys. (remember the 520 byte limit on redeemScript size) That works
        // out to a (15*(33+1))+3=513 byte redeemScript, 513+1+15*(73+1)+3=1627
        // bytes of scriptSig, which we round off to 1650 bytes for some minor
        // future-proofing. That's also enough to spend a 20-of-20
        // CHECKMULTISIG scriptPubKey, though such a scriptPubKey is not
        // considered standard)
        if (txin.scriptSig.size() > 1650) {
            reason = "scriptsig-size";
            return false;
        }
        if (!txin.scriptSig.IsPushOnly()) {
            reason = "scriptsig-not-pushonly";
            return false;
        }
    }

    unsigned int nDataOut = 0;
    txnouttype whichType;
    BOOST_FOREACH(const CTxOut& txout, tx.vout) {
        if (!::IsStandard(txout.scriptPubKey, whichType)) {
            reason = "scriptpubkey";
            return false;
        }

        if (whichType == TX_NULL_DATA)
            nDataOut++;
        else if ((whichType == TX_MULTISIG) && (!fIsBareMultisigStd)) {
            reason = "bare-multisig";
            return false;
        } else if (txout.IsDust(::minRelayTxFee)) {
            reason = "dust";
            return false;
        }
    }

    // only one OP_RETURN txout is permitted
    if (nDataOut > 1) {
        reason = "multi-op-return";
        return false;
    }

    return true;
}

bool IsFinalTx(const CTransaction &tx, int nBlockHeight, int64_t nBlockTime)
{
    if (tx.nLockTime == 0)
        return true;
    if ((int64_t)tx.nLockTime < ((int64_t)tx.nLockTime < LOCKTIME_THRESHOLD ? (int64_t)nBlockHeight : nBlockTime))
        return true;
    BOOST_FOREACH(const CTxIn& txin, tx.vin)
        if (!txin.IsFinal())
            return false;
    return true;
}

bool IsExpiredTx(const CTransaction &tx, int nBlockHeight)
{
    if (tx.nExpiryHeight == 0 || tx.IsCoinBase()) {
        return false;
    }
    return static_cast<uint32_t>(nBlockHeight) > tx.nExpiryHeight;
}

bool IsExpiringSoonTx(const CTransaction &tx, int nNextBlockHeight)
{
    return IsExpiredTx(tx, nNextBlockHeight + TX_EXPIRING_SOON_THRESHOLD);
}

bool CheckFinalTx(const CTransaction &tx, int flags)
{
    AssertLockHeld(cs_main);

    // By convention a negative value for flags indicates that the
    // current network-enforced consensus rules should be used. In
    // a future soft-fork scenario that would mean checking which
    // rules would be enforced for the next block and setting the
    // appropriate flags. At the present time no soft-forks are
    // scheduled, so no flags are set.
    flags = std::max(flags, 0);

    // CheckFinalTx() uses chainActive.Height()+1 to evaluate
    // nLockTime because when IsFinalTx() is called within
    // CBlock::AcceptBlock(), the height of the block *being*
    // evaluated is what is used. Thus if we want to know if a
    // transaction can be part of the *next* block, we need to call
    // IsFinalTx() with one more than chainActive.Height().
    const int nBlockHeight = chainActive.Height() + 1;

    // Timestamps on the other hand don't get any special treatment,
    // because we can't know what timestamp the next block will have,
    // and there aren't timestamp applications where it matters.
    // However this changes once median past time-locks are enforced:
    const int64_t nBlockTime = (flags & LOCKTIME_MEDIAN_TIME_PAST)
                             ? chainActive.Tip()->GetMedianTimePast()
                             : GetAdjustedTime();

    return IsFinalTx(tx, nBlockHeight, nBlockTime);
}

/**
 * Check transaction inputs to mitigate two
 * potential denial-of-service attacks:
 *
 * 1. scriptSigs with extra data stuffed into them,
 *    not consumed by scriptPubKey (or P2SH script)
 * 2. P2SH scripts with a crazy number of expensive
 *    CHECKSIG/CHECKMULTISIG operations
 */
bool AreInputsStandard(const CTransaction& tx, const CCoinsViewCache& mapInputs, uint32_t consensusBranchId)
{
    if (tx.IsCoinBase())
        return true; // Coinbases don't use vin normally

    for (unsigned int i = 0; i < tx.vin.size(); i++)
    {
        const CTxOut& prev = mapInputs.GetOutputFor(tx.vin[i]);

        vector<vector<unsigned char> > vSolutions;
        txnouttype whichType;
        // get the scriptPubKey corresponding to this input:
        const CScript& prevScript = prev.scriptPubKey;
        if (!Solver(prevScript, whichType, vSolutions))
            return false;
        int nArgsExpected = ScriptSigArgsExpected(whichType, vSolutions);
        if (nArgsExpected < 0)
            return false;

        // Transactions with extra stuff in their scriptSigs are
        // non-standard. Note that this EvalScript() call will
        // be quick, because if there are any operations
        // beside "push data" in the scriptSig
        // IsStandardTx() will have already returned false
        // and this method isn't called.
        vector<vector<unsigned char> > stack;
        if (!EvalScript(stack, tx.vin[i].scriptSig, SCRIPT_VERIFY_NONE, BaseSignatureChecker(), consensusBranchId))
            return false;

        if (whichType == TX_SCRIPTHASH)
        {
            if (stack.empty())
                return false;
            CScript subscript(stack.back().begin(), stack.back().end());
            vector<vector<unsigned char> > vSolutions2;
            txnouttype whichType2;
            if (Solver(subscript, whichType2, vSolutions2))
            {
                int tmpExpected = ScriptSigArgsExpected(whichType2, vSolutions2);
                if (tmpExpected < 0)
                    return false;
                nArgsExpected += tmpExpected;
            }
            else
            {
                // Any other Script with less than 15 sigops OK:
                unsigned int sigops = subscript.GetSigOpCount(true);
                // ... extra data left on the stack after execution is OK, too:
                return (sigops <= MAX_P2SH_SIGOPS);
            }
        }

        if (stack.size() != (unsigned int)nArgsExpected)
            return false;
    }

    return true;
}

unsigned int GetLegacySigOpCount(const CTransaction& tx)
{
    unsigned int nSigOps = 0;
    BOOST_FOREACH(const CTxIn& txin, tx.vin)
    {
        nSigOps += txin.scriptSig.GetSigOpCount(false);
    }
    BOOST_FOREACH(const CTxOut& txout, tx.vout)
    {
        nSigOps += txout.scriptPubKey.GetSigOpCount(false);
    }
    return nSigOps;
}

unsigned int GetP2SHSigOpCount(const CTransaction& tx, const CCoinsViewCache& inputs)
{
    if (tx.IsCoinBase())
        return 0;

    unsigned int nSigOps = 0;
    for (unsigned int i = 0; i < tx.vin.size(); i++)
    {
        const CTxOut &prevout = inputs.GetOutputFor(tx.vin[i]);
        if (prevout.scriptPubKey.IsPayToScriptHash())
            nSigOps += prevout.scriptPubKey.GetSigOpCount(tx.vin[i].scriptSig);
    }
    return nSigOps;
}

/**
 * Check a transaction contextually against a set of consensus rules valid at a given block height.
 * 
 * Notes:
 * 1. AcceptToMemoryPool calls CheckTransaction and this function.
 * 2. ProcessNewBlock calls AcceptBlock, which calls CheckBlock (which calls CheckTransaction)
 *    and ContextualCheckBlock (which calls this function).
 * 3. The isInitBlockDownload argument is only to assist with testing.
 */
bool ContextualCheckTransaction(
        const CTransaction& tx,
        CValidationState &state,
        const int nHeight,
        const int dosLevel,
        bool (*isInitBlockDownload)())
{
    bool overwinterActive = NetworkUpgradeActive(nHeight, Params().GetConsensus(), Consensus::UPGRADE_OVERWINTER);
    bool saplingActive = NetworkUpgradeActive(nHeight, Params().GetConsensus(), Consensus::UPGRADE_SAPLING);
    bool isSprout = !overwinterActive;

    // If Sprout rules apply, reject transactions which are intended for Overwinter and beyond
    if (isSprout && tx.fOverwintered) {
        return state.DoS(isInitBlockDownload() ? 0 : dosLevel,
                         error("ContextualCheckTransaction(): overwinter is not active yet"),
                         REJECT_INVALID, "tx-overwinter-not-active");
    }

    if (saplingActive) {
        // Reject transactions with valid version but missing overwintered flag
        if (tx.nVersion >= SAPLING_MIN_TX_VERSION && !tx.fOverwintered) {
            return state.DoS(dosLevel, error("ContextualCheckTransaction(): overwintered flag must be set"),
                            REJECT_INVALID, "tx-overwintered-flag-not-set");
        }

        // Reject transactions with non-Sapling version group ID
        if (tx.fOverwintered && tx.nVersionGroupId != SAPLING_VERSION_GROUP_ID) {
            return state.DoS(isInitBlockDownload() ? 0 : dosLevel,
                    error("CheckTransaction(): invalid Sapling tx version"),
                    REJECT_INVALID, "bad-sapling-tx-version-group-id");
        }

        // Reject transactions with invalid version
        if (tx.fOverwintered && tx.nVersion < SAPLING_MIN_TX_VERSION ) {
            return state.DoS(100, error("CheckTransaction(): Sapling version too low"),
                REJECT_INVALID, "bad-tx-sapling-version-too-low");
        }

        // Reject transactions with invalid version
        if (tx.fOverwintered && tx.nVersion > SAPLING_MAX_TX_VERSION ) {
            return state.DoS(100, error("CheckTransaction(): Sapling version too high"),
                REJECT_INVALID, "bad-tx-sapling-version-too-high");
        }
    } else if (overwinterActive) {
        // Reject transactions with valid version but missing overwinter flag
        if (tx.nVersion >= OVERWINTER_MIN_TX_VERSION && !tx.fOverwintered) {
            return state.DoS(dosLevel, error("ContextualCheckTransaction(): overwinter flag must be set"),
                            REJECT_INVALID, "tx-overwinter-flag-not-set");
        }

        // Reject transactions with non-Overwinter version group ID
        if (tx.fOverwintered && tx.nVersionGroupId != OVERWINTER_VERSION_GROUP_ID) {
            return state.DoS(isInitBlockDownload() ? 0 : dosLevel,
                    error("CheckTransaction(): invalid Overwinter tx version"),
                    REJECT_INVALID, "bad-overwinter-tx-version-group-id");
        }

        // Reject transactions with invalid version
        if (tx.fOverwintered && tx.nVersion > OVERWINTER_MAX_TX_VERSION ) {
            return state.DoS(100, error("CheckTransaction(): overwinter version too high"),
                REJECT_INVALID, "bad-tx-overwinter-version-too-high");
        }
    }

    // Rules that apply to Overwinter or later:
    if (overwinterActive) {
        // Reject transactions intended for Sprout
        if (!tx.fOverwintered) {
            return state.DoS(dosLevel, error("ContextualCheckTransaction: overwinter is active"),
                            REJECT_INVALID, "tx-overwinter-active");
        }
    
        // Check that all transactions are unexpired
        if (IsExpiredTx(tx, nHeight)) {
            // Don't increase banscore if the transaction only just expired
            int expiredDosLevel = IsExpiredTx(tx, nHeight - 1) ? dosLevel : 0;
            return state.DoS(expiredDosLevel, error("ContextualCheckTransaction(): transaction is expired"), REJECT_INVALID, "tx-overwinter-expired");
        }
    }

    // Rules that apply before Sapling:
    if (!saplingActive) {
        // Size limits
        BOOST_STATIC_ASSERT(MAX_BLOCK_SIZE > MAX_TX_SIZE_BEFORE_SAPLING); // sanity
        if (::GetSerializeSize(tx, SER_NETWORK, PROTOCOL_VERSION) > MAX_TX_SIZE_BEFORE_SAPLING)
            return state.DoS(100, error("ContextualCheckTransaction(): size limits failed"),
                            REJECT_INVALID, "bad-txns-oversize");
    }

    uint256 dataToBeSigned;

    if (!tx.vjoinsplit.empty() ||
        !tx.vShieldedSpend.empty() ||
        !tx.vShieldedOutput.empty())
    {
        auto consensusBranchId = CurrentEpochBranchId(nHeight, Params().GetConsensus());
        // Empty output script.
        CScript scriptCode;
        try {
            dataToBeSigned = SignatureHash(scriptCode, tx, NOT_AN_INPUT, SIGHASH_ALL, 0, consensusBranchId);
        } catch (std::logic_error ex) {
            return state.DoS(100, error("CheckTransaction(): error computing signature hash"),
                                REJECT_INVALID, "error-computing-signature-hash");
        }
    }

    if (!tx.vjoinsplit.empty())
    {
        BOOST_STATIC_ASSERT(crypto_sign_PUBLICKEYBYTES == 32);

        // We rely on libsodium to check that the signature is canonical.
        // https://github.com/jedisct1/libsodium/commit/62911edb7ff2275cccd74bf1c8aefcc4d76924e0
        if (crypto_sign_verify_detached(&tx.joinSplitSig[0],
                                        dataToBeSigned.begin(), 32,
                                        tx.joinSplitPubKey.begin()
                                        ) != 0) {
            return state.DoS(isInitBlockDownload() ? 0 : 100,
                                error("CheckTransaction(): invalid joinsplit signature"),
                                REJECT_INVALID, "bad-txns-invalid-joinsplit-signature");
        }
    }

    if (!tx.vShieldedSpend.empty() ||
        !tx.vShieldedOutput.empty())
    {
        auto ctx = librustzcash_sapling_verification_ctx_init();

        for (const SpendDescription &spend : tx.vShieldedSpend) {
            if (!librustzcash_sapling_check_spend(
                ctx,
                spend.cv.begin(),
                spend.anchor.begin(),
                spend.nullifier.begin(),
                spend.rk.begin(),
                spend.zkproof.begin(),
                spend.spendAuthSig.begin(),
                dataToBeSigned.begin()
            ))
            {
                librustzcash_sapling_verification_ctx_free(ctx);
                return state.DoS(100, error("ContextualCheckTransaction(): Sapling spend description invalid"),
                                      REJECT_INVALID, "bad-txns-sapling-spend-description-invalid");
            }
        }

        for (const OutputDescription &output : tx.vShieldedOutput) {
            if (!librustzcash_sapling_check_output(
                ctx,
                output.cv.begin(),
                output.cm.begin(),
                output.ephemeralKey.begin(),
                output.zkproof.begin()
            ))
            {
                librustzcash_sapling_verification_ctx_free(ctx);
                return state.DoS(100, error("ContextualCheckTransaction(): Sapling output description invalid"),
                                      REJECT_INVALID, "bad-txns-sapling-output-description-invalid");
            }
        }

        if (!librustzcash_sapling_final_check(
            ctx,
            tx.valueBalance,
            tx.bindingSig.begin(),
            dataToBeSigned.begin()
        ))
        {
            librustzcash_sapling_verification_ctx_free(ctx);
            return state.DoS(100, error("ContextualCheckTransaction(): Sapling binding signature invalid"),
                                  REJECT_INVALID, "bad-txns-sapling-binding-signature-invalid");
        }

        librustzcash_sapling_verification_ctx_free(ctx);
    }
    return true;
}


bool CheckTransaction(const CTransaction& tx, CValidationState &state,
                      libzcash::ProofVerifier& verifier)
{
    // Don't count coinbase transactions because mining skews the count
    if (!tx.IsCoinBase()) {
        transactionsValidated.increment();
    }

    if (!CheckTransactionWithoutProofVerification(tx, state)) {
        return false;
    } else {
        // Ensure that zk-SNARKs verify
        BOOST_FOREACH(const JSDescription &joinsplit, tx.vjoinsplit) {
            if (!joinsplit.Verify(*pzcashParams, verifier, tx.joinSplitPubKey)) {
                return state.DoS(100, error("CheckTransaction(): joinsplit does not verify"),
                                    REJECT_INVALID, "bad-txns-joinsplit-verification-failed");
            }
        }
        return true;
    }
}

bool CheckTransactionWithoutProofVerification(const CTransaction& tx, CValidationState &state)
{
    // Basic checks that don't depend on any context

    /**
     * Previously:
     * 1. The consensus rule below was:
     *        if (tx.nVersion < SPROUT_MIN_TX_VERSION) { ... }
     *    which checked if tx.nVersion fell within the range:
     *        INT32_MIN <= tx.nVersion < SPROUT_MIN_TX_VERSION
     * 2. The parser allowed tx.nVersion to be negative
     *
     * Now:
     * 1. The consensus rule checks to see if tx.Version falls within the range:
     *        0 <= tx.nVersion < SPROUT_MIN_TX_VERSION
     * 2. The previous consensus rule checked for negative values within the range:
     *        INT32_MIN <= tx.nVersion < 0
     *    This is unnecessary for Overwinter transactions since the parser now
     *    interprets the sign bit as fOverwintered, so tx.nVersion is always >=0,
     *    and when Overwinter is not active ContextualCheckTransaction rejects
     *    transactions with fOverwintered set.  When fOverwintered is set,
     *    this function and ContextualCheckTransaction will together check to
     *    ensure tx.nVersion avoids the following ranges:
     *        0 <= tx.nVersion < OVERWINTER_MIN_TX_VERSION
     *        OVERWINTER_MAX_TX_VERSION < tx.nVersion <= INT32_MAX
     */
    if (!tx.fOverwintered && tx.nVersion < SPROUT_MIN_TX_VERSION) {
        return state.DoS(100, error("CheckTransaction(): version too low"),
                         REJECT_INVALID, "bad-txns-version-too-low");
    }
    else if (tx.fOverwintered) {
        if (tx.nVersion < OVERWINTER_MIN_TX_VERSION) {
            return state.DoS(100, error("CheckTransaction(): overwinter version too low"),
                REJECT_INVALID, "bad-tx-overwinter-version-too-low");
        }
        if (tx.nVersionGroupId != OVERWINTER_VERSION_GROUP_ID &&
                tx.nVersionGroupId != SAPLING_VERSION_GROUP_ID) {
            return state.DoS(100, error("CheckTransaction(): unknown tx version group id"),
                    REJECT_INVALID, "bad-tx-version-group-id");
        }
        if (tx.nExpiryHeight >= TX_EXPIRY_HEIGHT_THRESHOLD) {
            return state.DoS(100, error("CheckTransaction(): expiry height is too high"),
                            REJECT_INVALID, "bad-tx-expiry-height-too-high");
        }
    }

    // Transactions containing empty `vin` must have either non-empty
    // `vjoinsplit` or non-empty `vShieldedSpend`.
    if (tx.vin.empty() && tx.vjoinsplit.empty() && tx.vShieldedSpend.empty())
        return state.DoS(10, error("CheckTransaction(): vin empty"),
                         REJECT_INVALID, "bad-txns-vin-empty");
    // Transactions containing empty `vout` must have either non-empty
    // `vjoinsplit` or non-empty `vShieldedOutput`.
    if (tx.vout.empty() && tx.vjoinsplit.empty() && tx.vShieldedOutput.empty())
        return state.DoS(10, error("CheckTransaction(): vout empty"),
                         REJECT_INVALID, "bad-txns-vout-empty");

    // Size limits
    BOOST_STATIC_ASSERT(MAX_BLOCK_SIZE >= MAX_TX_SIZE_AFTER_SAPLING); // sanity
    BOOST_STATIC_ASSERT(MAX_TX_SIZE_AFTER_SAPLING > MAX_TX_SIZE_BEFORE_SAPLING); // sanity
    if (::GetSerializeSize(tx, SER_NETWORK, PROTOCOL_VERSION) > MAX_TX_SIZE_AFTER_SAPLING)
        return state.DoS(100, error("CheckTransaction(): size limits failed"),
                         REJECT_INVALID, "bad-txns-oversize");

    // Check for negative or overflow output values
    CAmount nValueOut = 0;
    BOOST_FOREACH(const CTxOut& txout, tx.vout)
    {
        if (txout.nValue < 0)
            return state.DoS(100, error("CheckTransaction(): txout.nValue negative"),
                             REJECT_INVALID, "bad-txns-vout-negative");
        if (txout.nValue > MAX_MONEY)
            return state.DoS(100, error("CheckTransaction(): txout.nValue too high"),
                             REJECT_INVALID, "bad-txns-vout-toolarge");
        nValueOut += txout.nValue;
        if (!MoneyRange(nValueOut))
            return state.DoS(100, error("CheckTransaction(): txout total out of range"),
                             REJECT_INVALID, "bad-txns-txouttotal-toolarge");
    }

    // Check for non-zero valueBalance when there are no Sapling inputs or outputs
    if (tx.vShieldedSpend.empty() && tx.vShieldedOutput.empty() && tx.valueBalance != 0) {
        return state.DoS(100, error("CheckTransaction(): tx.valueBalance has no sources or sinks"),
                            REJECT_INVALID, "bad-txns-valuebalance-nonzero");
    }

    // Check for overflow valueBalance
    if (tx.valueBalance > MAX_MONEY || tx.valueBalance < -MAX_MONEY) {
        return state.DoS(100, error("CheckTransaction(): abs(tx.valueBalance) too large"),
                            REJECT_INVALID, "bad-txns-valuebalance-toolarge");
    }

    if (tx.valueBalance <= 0) {
        // NB: negative valueBalance "takes" money from the transparent value pool just as outputs do
        nValueOut += -tx.valueBalance;

        if (!MoneyRange(nValueOut)) {
            return state.DoS(100, error("CheckTransaction(): txout total out of range"),
                                REJECT_INVALID, "bad-txns-txouttotal-toolarge");
        }
    }

    // Ensure that joinsplit values are well-formed
    BOOST_FOREACH(const JSDescription& joinsplit, tx.vjoinsplit)
    {
        if (joinsplit.vpub_old < 0) {
            return state.DoS(100, error("CheckTransaction(): joinsplit.vpub_old negative"),
                             REJECT_INVALID, "bad-txns-vpub_old-negative");
        }

        if (joinsplit.vpub_new < 0) {
            return state.DoS(100, error("CheckTransaction(): joinsplit.vpub_new negative"),
                             REJECT_INVALID, "bad-txns-vpub_new-negative");
        }

        if (joinsplit.vpub_old > MAX_MONEY) {
            return state.DoS(100, error("CheckTransaction(): joinsplit.vpub_old too high"),
                             REJECT_INVALID, "bad-txns-vpub_old-toolarge");
        }

        if (joinsplit.vpub_new > MAX_MONEY) {
            return state.DoS(100, error("CheckTransaction(): joinsplit.vpub_new too high"),
                             REJECT_INVALID, "bad-txns-vpub_new-toolarge");
        }

        if (joinsplit.vpub_new != 0 && joinsplit.vpub_old != 0) {
            return state.DoS(100, error("CheckTransaction(): joinsplit.vpub_new and joinsplit.vpub_old both nonzero"),
                             REJECT_INVALID, "bad-txns-vpubs-both-nonzero");
        }

        nValueOut += joinsplit.vpub_old;
        if (!MoneyRange(nValueOut)) {
            return state.DoS(100, error("CheckTransaction(): txout total out of range"),
                             REJECT_INVALID, "bad-txns-txouttotal-toolarge");
        }
    }

    // Ensure input values do not exceed MAX_MONEY
    // We have not resolved the txin values at this stage,
    // but we do know what the joinsplits claim to add
    // to the value pool.
    {
        CAmount nValueIn = 0;
        for (std::vector<JSDescription>::const_iterator it(tx.vjoinsplit.begin()); it != tx.vjoinsplit.end(); ++it)
        {
            nValueIn += it->vpub_new;

            if (!MoneyRange(it->vpub_new) || !MoneyRange(nValueIn)) {
                return state.DoS(100, error("CheckTransaction(): txin total out of range"),
                                 REJECT_INVALID, "bad-txns-txintotal-toolarge");
            }
        }

        // Also check for Sapling
        if (tx.valueBalance >= 0) {
            // NB: positive valueBalance "adds" money to the transparent value pool, just as inputs do
            nValueIn += tx.valueBalance;

            if (!MoneyRange(nValueIn)) {
                return state.DoS(100, error("CheckTransaction(): txin total out of range"),
                                    REJECT_INVALID, "bad-txns-txintotal-toolarge");
            }
        }
    }

    // Check for duplicate inputs
    set<COutPoint> vInOutPoints;
    BOOST_FOREACH(const CTxIn& txin, tx.vin)
    {
        if (vInOutPoints.count(txin.prevout))
            return state.DoS(100, error("CheckTransaction(): duplicate inputs"),
                             REJECT_INVALID, "bad-txns-inputs-duplicate");
        vInOutPoints.insert(txin.prevout);
    }

    // Check for duplicate joinsplit nullifiers in this transaction
    {
        set<uint256> vJoinSplitNullifiers;
        BOOST_FOREACH(const JSDescription& joinsplit, tx.vjoinsplit)
        {
            BOOST_FOREACH(const uint256& nf, joinsplit.nullifiers)
            {
                if (vJoinSplitNullifiers.count(nf))
                    return state.DoS(100, error("CheckTransaction(): duplicate nullifiers"),
                                REJECT_INVALID, "bad-joinsplits-nullifiers-duplicate");

                vJoinSplitNullifiers.insert(nf);
            }
        }
    }

    // Check for duplicate sapling nullifiers in this transaction
    {
        set<uint256> vSaplingNullifiers;
        BOOST_FOREACH(const SpendDescription& spend_desc, tx.vShieldedSpend)
        {
            if (vSaplingNullifiers.count(spend_desc.nullifier))
                return state.DoS(100, error("CheckTransaction(): duplicate nullifiers"),
                            REJECT_INVALID, "bad-spend-description-nullifiers-duplicate");

            vSaplingNullifiers.insert(spend_desc.nullifier);
        }
    }

    if (tx.IsCoinBase())
    {
        // There should be no joinsplits in a coinbase transaction
        if (tx.vjoinsplit.size() > 0)
            return state.DoS(100, error("CheckTransaction(): coinbase has joinsplits"),
                             REJECT_INVALID, "bad-cb-has-joinsplits");

        // A coinbase transaction cannot have spend descriptions or output descriptions
        if (tx.vShieldedSpend.size() > 0)
            return state.DoS(100, error("CheckTransaction(): coinbase has spend descriptions"),
                             REJECT_INVALID, "bad-cb-has-spend-description");
        if (tx.vShieldedOutput.size() > 0)
            return state.DoS(100, error("CheckTransaction(): coinbase has output descriptions"),
                             REJECT_INVALID, "bad-cb-has-output-description");

        if (tx.vin[0].scriptSig.size() < 2 || tx.vin[0].scriptSig.size() > 100)
            return state.DoS(100, error("CheckTransaction(): coinbase script size"),
                             REJECT_INVALID, "bad-cb-length");
    }
    else
    {
        BOOST_FOREACH(const CTxIn& txin, tx.vin)
            if (txin.prevout.IsNull())
                return state.DoS(10, error("CheckTransaction(): prevout is null"),
                                 REJECT_INVALID, "bad-txns-prevout-null");
    }

    return true;
}

CAmount GetMinRelayFee(const CTransaction& tx, unsigned int nBytes, bool fAllowFree)
{
    {
        LOCK(mempool.cs);
        uint256 hash = tx.GetHash();
        double dPriorityDelta = 0;
        CAmount nFeeDelta = 0;
        mempool.ApplyDeltas(hash, dPriorityDelta, nFeeDelta);
        if (dPriorityDelta > 0 || nFeeDelta > 0)
            return 0;
    }

    CAmount nMinFee = ::minRelayTxFee.GetFee(nBytes);

    if (fAllowFree)
    {
        // There is a free transaction area in blocks created by most miners,
        // * If we are relaying we allow transactions up to DEFAULT_BLOCK_PRIORITY_SIZE - 1000
        //   to be considered to fall into this category. We don't want to encourage sending
        //   multiple transactions instead of one big transaction to avoid fees.
        if (nBytes < (DEFAULT_BLOCK_PRIORITY_SIZE - 1000))
            nMinFee = 0;
    }

    if (!MoneyRange(nMinFee))
        nMinFee = MAX_MONEY;
    return nMinFee;
}


bool AcceptToMemoryPool(CTxMemPool& pool, CValidationState &state, const CTransaction &tx, bool fLimitFree,
                        bool* pfMissingInputs, bool fRejectAbsurdFee)
{
    AssertLockHeld(cs_main);
    if (pfMissingInputs)
        *pfMissingInputs = false;

    int nextBlockHeight = chainActive.Height() + 1;
    auto consensusBranchId = CurrentEpochBranchId(nextBlockHeight, Params().GetConsensus());

    // Node operator can choose to reject tx by number of transparent inputs
    static_assert(std::numeric_limits<size_t>::max() >= std::numeric_limits<int64_t>::max(), "size_t too small");
    size_t limit = (size_t) GetArg("-mempooltxinputlimit", 0);
    if (NetworkUpgradeActive(nextBlockHeight, Params().GetConsensus(), Consensus::UPGRADE_OVERWINTER)) {
        limit = 0;
    }
    if (limit > 0) {
        size_t n = tx.vin.size();
        if (n > limit) {
            LogPrint("mempool", "Dropping txid %s : too many transparent inputs %zu > limit %zu\n", tx.GetHash().ToString(), n, limit );
            return false;
        }
    }

    auto verifier = libzcash::ProofVerifier::Strict();
    if (!CheckTransaction(tx, state, verifier))
        return error("AcceptToMemoryPool: CheckTransaction failed");

    // DoS level set to 10 to be more forgiving.
    // Check transaction contextually against the set of consensus rules which apply in the next block to be mined.
    if (!ContextualCheckTransaction(tx, state, nextBlockHeight, 10)) {
        return error("AcceptToMemoryPool: ContextualCheckTransaction failed");
    }

    // DoS mitigation: reject transactions expiring soon
    // Note that if a valid transaction belonging to the wallet is in the mempool and the node is shutdown,
    // upon restart, CWalletTx::AcceptToMemoryPool() will be invoked which might result in rejection.
    if (IsExpiringSoonTx(tx, nextBlockHeight)) {
        return state.DoS(0, error("AcceptToMemoryPool(): transaction is expiring soon"), REJECT_INVALID, "tx-expiring-soon");
    }

    // Coinbase is only valid in a block, not as a loose transaction
    if (tx.IsCoinBase())
        return state.DoS(100, error("AcceptToMemoryPool: coinbase as individual tx"),
                         REJECT_INVALID, "coinbase");

    // Rather not work on nonstandard transactions (unless -testnet/-regtest)
    string reason;
    if (Params().RequireStandard() && !IsStandardTx(tx, reason, nextBlockHeight))
        return state.DoS(0,
                         error("AcceptToMemoryPool: nonstandard transaction: %s", reason),
                         REJECT_NONSTANDARD, reason);

    // Only accept nLockTime-using transactions that can be mined in the next
    // block; we don't want our mempool filled up with transactions that can't
    // be mined yet.
    if (!CheckFinalTx(tx, STANDARD_LOCKTIME_VERIFY_FLAGS))
        return state.DoS(0, false, REJECT_NONSTANDARD, "non-final");

    // is it already in the memory pool?
    uint256 hash = tx.GetHash();
    if (pool.exists(hash))
        return false;

    // Check for conflicts with in-memory transactions
    {
    LOCK(pool.cs); // protect pool.mapNextTx
    for (unsigned int i = 0; i < tx.vin.size(); i++)
    {
        COutPoint outpoint = tx.vin[i].prevout;
        if (pool.mapNextTx.count(outpoint))
        {
            // Disable replacement feature for now
            return false;
        }
    }
    BOOST_FOREACH(const JSDescription &joinsplit, tx.vjoinsplit) {
        BOOST_FOREACH(const uint256 &nf, joinsplit.nullifiers) {
            if (pool.nullifierExists(nf, SPROUT)) {
                return false;
            }
        }
    }
    for (const SpendDescription &spendDescription : tx.vShieldedSpend) {
        if (pool.nullifierExists(spendDescription.nullifier, SAPLING)) {
            return false;
        }
    }
    }

    {
        CCoinsView dummy;
        CCoinsViewCache view(&dummy);

        CAmount nValueIn = 0;
        {
        LOCK(pool.cs);
        CCoinsViewMemPool viewMemPool(pcoinsTip, pool);
        view.SetBackend(viewMemPool);

        // do we already have it?
        if (view.HaveCoins(hash))
            return false;

        // do all inputs exist?
        // Note that this does not check for the presence of actual outputs (see the next check for that),
        // and only helps with filling in pfMissingInputs (to determine missing vs spent).
        BOOST_FOREACH(const CTxIn txin, tx.vin) {
            if (!view.HaveCoins(txin.prevout.hash)) {
                if (pfMissingInputs)
                    *pfMissingInputs = true;
                return false;
            }
        }

        // are the actual inputs available?
        if (!view.HaveInputs(tx))
            return state.Invalid(error("AcceptToMemoryPool: inputs already spent"),
                                 REJECT_DUPLICATE, "bad-txns-inputs-spent");

        // are the joinsplits' and sapling spends' requirements met in tx(valid anchors/nullifiers)?
        if (!view.HaveShieldedRequirements(tx))
            return state.Invalid(error("AcceptToMemoryPool: joinsplit requirements not met"),
                                 REJECT_DUPLICATE, "bad-txns-joinsplit-requirements-not-met");

        // Bring the best block into scope
        view.GetBestBlock();

        nValueIn = view.GetValueIn(tx);

        // we have all inputs cached now, so switch back to dummy, so we don't need to keep lock on mempool
        view.SetBackend(dummy);
        }

        // Check for non-standard pay-to-script-hash in inputs
        if (Params().RequireStandard() && !AreInputsStandard(tx, view, consensusBranchId))
            return error("AcceptToMemoryPool: nonstandard transaction input");

        // Check that the transaction doesn't have an excessive number of
        // sigops, making it impossible to mine. Since the coinbase transaction
        // itself can contain sigops MAX_STANDARD_TX_SIGOPS is less than
        // MAX_BLOCK_SIGOPS; we still consider this an invalid rather than
        // merely non-standard transaction.
        unsigned int nSigOps = GetLegacySigOpCount(tx);
        nSigOps += GetP2SHSigOpCount(tx, view);
        if (nSigOps > MAX_STANDARD_TX_SIGOPS)
            return state.DoS(0,
                             error("AcceptToMemoryPool: too many sigops %s, %d > %d",
                                   hash.ToString(), nSigOps, MAX_STANDARD_TX_SIGOPS),
                             REJECT_NONSTANDARD, "bad-txns-too-many-sigops");

        CAmount nValueOut = tx.GetValueOut();
        CAmount nFees = nValueIn-nValueOut;
        double dPriority = view.GetPriority(tx, chainActive.Height());

        // Keep track of transactions that spend a coinbase, which we re-scan
        // during reorgs to ensure COINBASE_MATURITY is still met.
        bool fSpendsCoinbase = false;
        BOOST_FOREACH(const CTxIn &txin, tx.vin) {
            const CCoins *coins = view.AccessCoins(txin.prevout.hash);
            if (coins->IsCoinBase()) {
                fSpendsCoinbase = true;
                break;
            }
        }

        // Grab the branch ID we expect this transaction to commit to. We don't
        // yet know if it does, but if the entry gets added to the mempool, then
        // it has passed ContextualCheckInputs and therefore this is correct.
        auto consensusBranchId = CurrentEpochBranchId(chainActive.Height() + 1, Params().GetConsensus());

        CTxMemPoolEntry entry(tx, nFees, GetTime(), dPriority, chainActive.Height(), mempool.HasNoInputsOf(tx), fSpendsCoinbase, consensusBranchId);
        unsigned int nSize = entry.GetTxSize();

        // Accept a tx if it contains joinsplits and has at least the default fee specified by z_sendmany.
        if (tx.vjoinsplit.size() > 0 && nFees >= ASYNC_RPC_OPERATION_DEFAULT_MINERS_FEE) {
            // In future we will we have more accurate and dynamic computation of fees for tx with joinsplits.
        } else {
            // Don't accept it if it can't get into a block
            CAmount txMinFee = GetMinRelayFee(tx, nSize, true);
            if (fLimitFree && nFees < txMinFee)
                return state.DoS(0, error("AcceptToMemoryPool: not enough fees %s, %d < %d",
                                        hash.ToString(), nFees, txMinFee),
                                REJECT_INSUFFICIENTFEE, "insufficient fee");
        }

        // Require that free transactions have sufficient priority to be mined in the next block.
        if (GetBoolArg("-relaypriority", false) && nFees < ::minRelayTxFee.GetFee(nSize) && !AllowFree(view.GetPriority(tx, chainActive.Height() + 1))) {
            return state.DoS(0, false, REJECT_INSUFFICIENTFEE, "insufficient priority");
        }

        // Continuously rate-limit free (really, very-low-fee) transactions
        // This mitigates 'penny-flooding' -- sending thousands of free transactions just to
        // be annoying or make others' transactions take longer to confirm.
        if (fLimitFree && nFees < ::minRelayTxFee.GetFee(nSize))
        {
            static CCriticalSection csFreeLimiter;
            static double dFreeCount;
            static int64_t nLastTime;
            int64_t nNow = GetTime();

            LOCK(csFreeLimiter);

            // Use an exponentially decaying ~10-minute window:
            dFreeCount *= pow(1.0 - 1.0/600.0, (double)(nNow - nLastTime));
            nLastTime = nNow;
            // -limitfreerelay unit is thousand-bytes-per-minute
            // At default rate it would take over a month to fill 1GB
            if (dFreeCount >= GetArg("-limitfreerelay", 15)*10*1000)
                return state.DoS(0, error("AcceptToMemoryPool: free transaction rejected by rate limiter"),
                                 REJECT_INSUFFICIENTFEE, "rate limited free transaction");
            LogPrint("mempool", "Rate limit dFreeCount: %g => %g\n", dFreeCount, dFreeCount+nSize);
            dFreeCount += nSize;
        }

        if (fRejectAbsurdFee && nFees > ::minRelayTxFee.GetFee(nSize) * 10000) {
            string errmsg = strprintf("absurdly high fees %s, %d > %d",
                                      hash.ToString(),
                                      nFees, ::minRelayTxFee.GetFee(nSize) * 10000);
            LogPrint("mempool", errmsg.c_str());
            return state.Error("AcceptToMemoryPool: " + errmsg);
        }

        // Check against previous transactions
        // This is done last to help prevent CPU exhaustion denial-of-service attacks.
        PrecomputedTransactionData txdata(tx);
        if (!ContextualCheckInputs(tx, state, view, true, STANDARD_SCRIPT_VERIFY_FLAGS, true, txdata, Params().GetConsensus(), consensusBranchId))
        {
            return error("AcceptToMemoryPool: ConnectInputs failed %s", hash.ToString());
        }

        // Check again against just the consensus-critical mandatory script
        // verification flags, in case of bugs in the standard flags that cause
        // transactions to pass as valid when they're actually invalid. For
        // instance the STRICTENC flag was incorrectly allowing certain
        // CHECKSIG NOT scripts to pass, even though they were invalid.
        //
        // There is a similar check in CreateNewBlock() to prevent creating
        // invalid blocks, however allowing such transactions into the mempool
        // can be exploited as a DoS attack.
        if (!ContextualCheckInputs(tx, state, view, true, MANDATORY_SCRIPT_VERIFY_FLAGS, true, txdata, Params().GetConsensus(), consensusBranchId))
        {
            return error("AcceptToMemoryPool: BUG! PLEASE REPORT THIS! ConnectInputs failed against MANDATORY but not STANDARD flags %s", hash.ToString());
        }

        // Store transaction in memory
        pool.addUnchecked(hash, entry, !IsInitialBlockDownload());
    }

    SyncWithWallets(tx, NULL);

    return true;
}

/** Return transaction in tx, and if it was found inside a block, its hash is placed in hashBlock */
bool GetTransaction(const uint256 &hash, CTransaction &txOut, uint256 &hashBlock, bool fAllowSlow)
{
    CBlockIndex *pindexSlow = NULL;

    LOCK(cs_main);

    if (mempool.lookup(hash, txOut))
    {
        return true;
    }

    if (fTxIndex) {
        CDiskTxPos postx;
        if (pblocktree->ReadTxIndex(hash, postx)) {
            CAutoFile file(OpenBlockFile(postx, true), SER_DISK, CLIENT_VERSION);
            if (file.IsNull())
                return error("%s: OpenBlockFile failed", __func__);
            CBlockHeader header;
            try {
                file >> header;
                fseek(file.Get(), postx.nTxOffset, SEEK_CUR);
                file >> txOut;
            } catch (const std::exception& e) {
                return error("%s: Deserialize or I/O error - %s", __func__, e.what());
            }
            hashBlock = header.GetHash();
            if (txOut.GetHash() != hash)
                return error("%s: txid mismatch", __func__);
            return true;
        }
    }

    if (fAllowSlow) { // use coin database to locate block that contains transaction, and scan it
        int nHeight = -1;
        {
            CCoinsViewCache &view = *pcoinsTip;
            const CCoins* coins = view.AccessCoins(hash);
            if (coins)
                nHeight = coins->nHeight;
        }
        if (nHeight > 0)
            pindexSlow = chainActive[nHeight];
    }

    if (pindexSlow) {
        CBlock block;
        if (ReadBlockFromDisk(block, pindexSlow)) {
            BOOST_FOREACH(const CTransaction &tx, block.vtx) {
                if (tx.GetHash() == hash) {
                    txOut = tx;
                    hashBlock = pindexSlow->GetBlockHash();
                    return true;
                }
            }
        }
    }

    return false;
}






//////////////////////////////////////////////////////////////////////////////
//
// CBlock and CBlockIndex
//

bool WriteBlockToDisk(CBlock& block, CDiskBlockPos& pos, const CMessageHeader::MessageStartChars& messageStart)
{
    // Open history file to append
    CAutoFile fileout(OpenBlockFile(pos), SER_DISK, CLIENT_VERSION);
    if (fileout.IsNull())
        return error("WriteBlockToDisk: OpenBlockFile failed");

    // Write index header
    unsigned int nSize = GetSerializeSize(fileout, block);
    fileout << FLATDATA(messageStart) << nSize;

    // Write block
    long fileOutPos = ftell(fileout.Get());
    if (fileOutPos < 0)
        return error("WriteBlockToDisk: ftell failed");
    pos.nPos = (unsigned int)fileOutPos;
    fileout << block;

    return true;
}

bool ReadBlockFromDisk(CBlock& block, const CDiskBlockPos& pos)
{
    block.SetNull();

    // Open history file to read
    CAutoFile filein(OpenBlockFile(pos, true), SER_DISK, CLIENT_VERSION);
    if (filein.IsNull())
        return error("ReadBlockFromDisk: OpenBlockFile failed for %s", pos.ToString());

    // Read block
    try {
        filein >> block;
    }
    catch (const std::exception& e) {
        return error("%s: Deserialize or I/O error - %s at %s", __func__, e.what(), pos.ToString());
    }

    // Check the header
    if (!(CheckEquihashSolution(&block, Params()) &&
          CheckProofOfWork(block.GetHash(), block.nBits, Params().GetConsensus())))
        return error("ReadBlockFromDisk: Errors in block header at %s", pos.ToString());

    return true;
}

bool ReadBlockFromDisk(CBlock& block, const CBlockIndex* pindex)
{
    if (!ReadBlockFromDisk(block, pindex->GetBlockPos()))
        return false;
    if (block.GetHash() != pindex->GetBlockHash())
        return error("ReadBlockFromDisk(CBlock&, CBlockIndex*): GetHash() doesn't match index for %s at %s",
                pindex->ToString(), pindex->GetBlockPos().ToString());
    return true;
}

CAmount GetBlockSubsidy(int nHeight, const Consensus::Params& consensusParams)
{
    CAmount nSubsidy = REWARD * COIN;

    int halvings = nHeight / consensusParams.nSubsidyHalvingInterval;
    // Force block reward to zero when right shift is undefined.
    if (halvings >= 64)
        return 0;

    // Subsidy is cut in half every 840,000 blocks which will occur approximately every 4 years.
    nSubsidy >>= halvings;
    return nSubsidy;
}

bool IsInitialBlockDownload()
{
    const CChainParams& chainParams = Params();

    // Once this function has returned false, it must remain false.
    static std::atomic<bool> latchToFalse{false};
    // Optimization: pre-test latch before taking the lock.
    if (latchToFalse.load(std::memory_order_relaxed))
        return false;

    LOCK(cs_main);
    if (latchToFalse.load(std::memory_order_relaxed))
        return false;
    if (fImporting || fReindex)
        return true;
    if (chainActive.Tip() == NULL)
        return true;
    if (chainActive.Tip()->nChainWork < UintToArith256(chainParams.GetConsensus().nMinimumChainWork))
        return true;
    if (chainActive.Tip()->GetBlockTime() < (GetTime() - nMaxTipAge))
        return true;
    LogPrintf("Leaving InitialBlockDownload (latching to false)\n");
    latchToFalse.store(true, std::memory_order_relaxed);
    return false;
}

static bool fLargeWorkForkFound = false;
static bool fLargeWorkInvalidChainFound = false;
static CBlockIndex *pindexBestForkTip = NULL;
static CBlockIndex *pindexBestForkBase = NULL;

void CheckForkWarningConditions()
{
    AssertLockHeld(cs_main);
    // Before we get past initial download, we cannot reliably alert about forks
    // (we assume we don't get stuck on a fork before finishing our initial sync)
    if (IsInitialBlockDownload())
        return;

    // If our best fork is no longer within 288 blocks (+/- 12 hours if no one mines it)
    // of our head, drop it
    if (pindexBestForkTip && chainActive.Height() - pindexBestForkTip->nHeight >= 288)
        pindexBestForkTip = NULL;

    if (pindexBestForkTip || (pindexBestInvalid && pindexBestInvalid->nChainWork > chainActive.Tip()->nChainWork + (GetBlockProof(*chainActive.Tip()) * 6)))
    {
        if (!fLargeWorkForkFound && pindexBestForkBase)
        {
            std::string warning = std::string("'Warning: Large-work fork detected, forking after block ") +
                pindexBestForkBase->phashBlock->ToString() + std::string("'");
            CAlert::Notify(warning, true);
        }
        if (pindexBestForkTip && pindexBestForkBase)
        {
            LogPrintf("%s: Warning: Large valid fork found\n  forking the chain at height %d (%s)\n  lasting to height %d (%s).\nChain state database corruption likely.\n", __func__,
                   pindexBestForkBase->nHeight, pindexBestForkBase->phashBlock->ToString(),
                   pindexBestForkTip->nHeight, pindexBestForkTip->phashBlock->ToString());
            fLargeWorkForkFound = true;
        }
        else
        {
            std::string warning = std::string("Warning: Found invalid chain at least ~6 blocks longer than our best chain.\nChain state database corruption likely.");
            LogPrintf("%s: %s\n", warning.c_str(), __func__);
            CAlert::Notify(warning, true);
            fLargeWorkInvalidChainFound = true;
        }
    }
    else
    {
        fLargeWorkForkFound = false;
        fLargeWorkInvalidChainFound = false;
    }
}

void CheckForkWarningConditionsOnNewFork(CBlockIndex* pindexNewForkTip)
{
    AssertLockHeld(cs_main);
    // If we are on a fork that is sufficiently large, set a warning flag
    CBlockIndex* pfork = pindexNewForkTip;
    CBlockIndex* plonger = chainActive.Tip();
    while (pfork && pfork != plonger)
    {
        while (plonger && plonger->nHeight > pfork->nHeight)
            plonger = plonger->pprev;
        if (pfork == plonger)
            break;
        pfork = pfork->pprev;
    }

    // We define a condition where we should warn the user about as a fork of at least 7 blocks
    // with a tip within 72 blocks (+/- 3 hours if no one mines it) of ours
    // We use 7 blocks rather arbitrarily as it represents just under 10% of sustained network
    // hash rate operating on the fork.
    // or a chain that is entirely longer than ours and invalid (note that this should be detected by both)
    // We define it this way because it allows us to only store the highest fork tip (+ base) which meets
    // the 7-block condition and from this always have the most-likely-to-cause-warning fork
    if (pfork && (!pindexBestForkTip || (pindexBestForkTip && pindexNewForkTip->nHeight > pindexBestForkTip->nHeight)) &&
            pindexNewForkTip->nChainWork - pfork->nChainWork > (GetBlockProof(*pfork) * 7) &&
            chainActive.Height() - pindexNewForkTip->nHeight < 72)
    {
        pindexBestForkTip = pindexNewForkTip;
        pindexBestForkBase = pfork;
    }

    CheckForkWarningConditions();
}

// Requires cs_main.
void Misbehaving(NodeId pnode, int howmuch)
{
    if (howmuch == 0)
        return;

    CNodeState *state = State(pnode);
    if (state == NULL)
        return;

    state->nMisbehavior += howmuch;
    int banscore = GetArg("-banscore", 100);
    if (state->nMisbehavior >= banscore && state->nMisbehavior - howmuch < banscore)
    {
        LogPrintf("%s: %s (%d -> %d) BAN THRESHOLD EXCEEDED\n", __func__, state->name, state->nMisbehavior-howmuch, state->nMisbehavior);
        state->fShouldBan = true;
    } else
        LogPrintf("%s: %s (%d -> %d)\n", __func__, state->name, state->nMisbehavior-howmuch, state->nMisbehavior);
}

void static InvalidChainFound(CBlockIndex* pindexNew)
{
    if (!pindexBestInvalid || pindexNew->nChainWork > pindexBestInvalid->nChainWork)
        pindexBestInvalid = pindexNew;

    LogPrintf("%s: invalid block=%s  height=%d  log2_work=%.8g  date=%s\n", __func__,
      pindexNew->GetBlockHash().ToString(), pindexNew->nHeight,
      log(pindexNew->nChainWork.getdouble())/log(2.0), DateTimeStrFormat("%Y-%m-%d %H:%M:%S",
      pindexNew->GetBlockTime()));
    CBlockIndex *tip = chainActive.Tip();
    assert (tip);
    LogPrintf("%s:  current best=%s  height=%d  log2_work=%.8g  date=%s\n", __func__,
      tip->GetBlockHash().ToString(), chainActive.Height(), log(tip->nChainWork.getdouble())/log(2.0),
      DateTimeStrFormat("%Y-%m-%d %H:%M:%S", tip->GetBlockTime()));
    CheckForkWarningConditions();
}

void static InvalidBlockFound(CBlockIndex *pindex, const CValidationState &state) {
    int nDoS = 0;
    if (state.IsInvalid(nDoS)) {
        std::map<uint256, NodeId>::iterator it = mapBlockSource.find(pindex->GetBlockHash());
        if (it != mapBlockSource.end() && State(it->second)) {
            CBlockReject reject = {state.GetRejectCode(), state.GetRejectReason().substr(0, MAX_REJECT_MESSAGE_LENGTH), pindex->GetBlockHash()};
            State(it->second)->rejects.push_back(reject);
            if (nDoS > 0)
                Misbehaving(it->second, nDoS);
        }
    }
    if (!state.CorruptionPossible()) {
        pindex->nStatus |= BLOCK_FAILED_VALID;
        setDirtyBlockIndex.insert(pindex);
        setBlockIndexCandidates.erase(pindex);
        InvalidChainFound(pindex);
    }
}

void UpdateCoins(const CTransaction& tx, CCoinsViewCache& inputs, CTxUndo &txundo, int nHeight)
{
    // mark inputs spent
    if (!tx.IsCoinBase()) {
        txundo.vprevout.reserve(tx.vin.size());
        BOOST_FOREACH(const CTxIn &txin, tx.vin) {
            CCoinsModifier coins = inputs.ModifyCoins(txin.prevout.hash);
            unsigned nPos = txin.prevout.n;

            if (nPos >= coins->vout.size() || coins->vout[nPos].IsNull())
                assert(false);
            // mark an outpoint spent, and construct undo information
            txundo.vprevout.push_back(CTxInUndo(coins->vout[nPos]));
            coins->Spend(nPos);
            if (coins->vout.size() == 0) {
                CTxInUndo& undo = txundo.vprevout.back();
                undo.nHeight = coins->nHeight;
                undo.fCoinBase = coins->fCoinBase;
                undo.nVersion = coins->nVersion;
            }
        }
    }

    // spend nullifiers
    inputs.SetNullifiers(tx, true);

    // add outputs
    inputs.ModifyNewCoins(tx.GetHash())->FromTx(tx, nHeight);
}

void UpdateCoins(const CTransaction& tx, CCoinsViewCache& inputs, int nHeight)
{
    CTxUndo txundo;
    UpdateCoins(tx, inputs, txundo, nHeight);
}

bool CScriptCheck::operator()() {
    const CScript &scriptSig = ptxTo->vin[nIn].scriptSig;
    if (!VerifyScript(scriptSig, scriptPubKey, nFlags, CachingTransactionSignatureChecker(ptxTo, nIn, amount, cacheStore, *txdata), consensusBranchId, &error)) {
        return ::error("CScriptCheck(): %s:%d VerifySignature failed: %s", ptxTo->GetHash().ToString(), nIn, ScriptErrorString(error));
    }
    return true;
}

int GetSpendHeight(const CCoinsViewCache& inputs)
{
    LOCK(cs_main);
    CBlockIndex* pindexPrev = mapBlockIndex.find(inputs.GetBestBlock())->second;
    return pindexPrev->nHeight + 1;
}

namespace Consensus {
bool CheckTxInputs(const CTransaction& tx, CValidationState& state, const CCoinsViewCache& inputs, int nSpendHeight, const Consensus::Params& consensusParams)
{
        // This doesn't trigger the DoS code on purpose; if it did, it would make it easier
        // for an attacker to attempt to split the network.
        if (!inputs.HaveInputs(tx))
            return state.Invalid(error("CheckInputs(): %s inputs unavailable", tx.GetHash().ToString()));

        // are the JoinSplit's requirements met?
        if (!inputs.HaveShieldedRequirements(tx))
            return state.Invalid(error("CheckInputs(): %s JoinSplit requirements not met", tx.GetHash().ToString()));

        CAmount nValueIn = 0;
        CAmount nFees = 0;
        for (unsigned int i = 0; i < tx.vin.size(); i++)
        {
            const COutPoint &prevout = tx.vin[i].prevout;
            const CCoins *coins = inputs.AccessCoins(prevout.hash);
            assert(coins);

            if (coins->IsCoinBase()) {
                // Ensure that coinbases are matured
                if (nSpendHeight - coins->nHeight < COINBASE_MATURITY) {
                    return state.Invalid(
                        error("CheckInputs(): tried to spend coinbase at depth %d", nSpendHeight - coins->nHeight),
                        REJECT_INVALID, "bad-txns-premature-spend-of-coinbase");
                }

                // // Ensure that coinbases cannot be spent to transparent outputs
                // // Disabled on regtest
                // if (fCoinbaseEnforcedProtectionEnabled &&
                //     consensusParams.fCoinbaseMustBeProtected &&
                //     !tx.vout.empty()) {
                //     return state.Invalid(
                //         error("CheckInputs(): tried to spend coinbase with transparent outputs"),
                //         REJECT_INVALID, "bad-txns-coinbase-spend-has-transparent-outputs");
                // }
            }

            // Check for negative or overflow input values
            nValueIn += coins->vout[prevout.n].nValue;
            if (!MoneyRange(coins->vout[prevout.n].nValue) || !MoneyRange(nValueIn))
                return state.DoS(100, error("CheckInputs(): txin values out of range"),
                                 REJECT_INVALID, "bad-txns-inputvalues-outofrange");

        }

        nValueIn += tx.GetShieldedValueIn();
        if (!MoneyRange(nValueIn))
            return state.DoS(100, error("CheckInputs(): shielded input to transparent value pool out of range"),
                             REJECT_INVALID, "bad-txns-inputvalues-outofrange");

        if (nValueIn < tx.GetValueOut())
            return state.DoS(100, error("CheckInputs(): %s value in (%s) < value out (%s)",
                                        tx.GetHash().ToString(), FormatMoney(nValueIn), FormatMoney(tx.GetValueOut())),
                             REJECT_INVALID, "bad-txns-in-belowout");

        // Tally transaction fees
        CAmount nTxFee = nValueIn - tx.GetValueOut();
        if (nTxFee < 0)
            return state.DoS(100, error("CheckInputs(): %s nTxFee < 0", tx.GetHash().ToString()),
                             REJECT_INVALID, "bad-txns-fee-negative");
        nFees += nTxFee;
        if (!MoneyRange(nFees))
            return state.DoS(100, error("CheckInputs(): nFees out of range"),
                             REJECT_INVALID, "bad-txns-fee-outofrange");
    return true;
}
}// namespace Consensus

bool ContextualCheckInputs(
    const CTransaction& tx,
    CValidationState &state,
    const CCoinsViewCache &inputs,
    bool fScriptChecks,
    unsigned int flags,
    bool cacheStore,
    PrecomputedTransactionData& txdata,
    const Consensus::Params& consensusParams,
    uint32_t consensusBranchId,
    std::vector<CScriptCheck> *pvChecks)
{
    if (!tx.IsCoinBase())
    {
        if (!Consensus::CheckTxInputs(tx, state, inputs, GetSpendHeight(inputs), consensusParams)) {
            return false;
        }

        if (pvChecks)
            pvChecks->reserve(tx.vin.size());

        // The first loop above does all the inexpensive checks.
        // Only if ALL inputs pass do we perform expensive ECDSA signature checks.
        // Helps prevent CPU exhaustion attacks.

        // Skip ECDSA signature verification when connecting blocks
        // before the last block chain checkpoint. This is safe because block merkle hashes are
        // still computed and checked, and any change will be caught at the next checkpoint.
        if (fScriptChecks) {
            for (unsigned int i = 0; i < tx.vin.size(); i++) {
                const COutPoint &prevout = tx.vin[i].prevout;
                const CCoins* coins = inputs.AccessCoins(prevout.hash);
                assert(coins);

                // Verify signature
                CScriptCheck check(*coins, tx, i, flags, cacheStore, consensusBranchId, &txdata);
                if (pvChecks) {
                    pvChecks->push_back(CScriptCheck());
                    check.swap(pvChecks->back());
                } else if (!check()) {
                    if (flags & STANDARD_NOT_MANDATORY_VERIFY_FLAGS) {
                        // Check whether the failure was caused by a
                        // non-mandatory script verification check, such as
                        // non-standard DER encodings or non-null dummy
                        // arguments; if so, don't trigger DoS protection to
                        // avoid splitting the network between upgraded and
                        // non-upgraded nodes.
                        CScriptCheck check2(*coins, tx, i,
                                flags & ~STANDARD_NOT_MANDATORY_VERIFY_FLAGS, cacheStore, consensusBranchId, &txdata);
                        if (check2())
                            return state.Invalid(false, REJECT_NONSTANDARD, strprintf("non-mandatory-script-verify-flag (%s)", ScriptErrorString(check.GetScriptError())));
                    }
                    // Failures of other flags indicate a transaction that is
                    // invalid in new blocks, e.g. a invalid P2SH. We DoS ban
                    // such nodes as they are not following the protocol. That
                    // said during an upgrade careful thought should be taken
                    // as to the correct behavior - we may want to continue
                    // peering with non-upgraded nodes even after a soft-fork
                    // super-majority vote has passed.
                    return state.DoS(100,false, REJECT_INVALID, strprintf("mandatory-script-verify-flag-failed (%s)", ScriptErrorString(check.GetScriptError())));
                }
            }
        }
    }

    return true;
}

namespace {

bool UndoWriteToDisk(const CBlockUndo& blockundo, CDiskBlockPos& pos, const uint256& hashBlock, const CMessageHeader::MessageStartChars& messageStart)
{
    // Open history file to append
    CAutoFile fileout(OpenUndoFile(pos), SER_DISK, CLIENT_VERSION);
    if (fileout.IsNull())
        return error("%s: OpenUndoFile failed", __func__);

    // Write index header
    unsigned int nSize = GetSerializeSize(fileout, blockundo);
    fileout << FLATDATA(messageStart) << nSize;

    // Write undo data
    long fileOutPos = ftell(fileout.Get());
    if (fileOutPos < 0)
        return error("%s: ftell failed", __func__);
    pos.nPos = (unsigned int)fileOutPos;
    fileout << blockundo;

    // calculate & write checksum
    CHashWriter hasher(SER_GETHASH, PROTOCOL_VERSION);
    hasher << hashBlock;
    hasher << blockundo;
    fileout << hasher.GetHash();

    return true;
}

bool UndoReadFromDisk(CBlockUndo& blockundo, const CDiskBlockPos& pos, const uint256& hashBlock)
{
    // Open history file to read
    CAutoFile filein(OpenUndoFile(pos, true), SER_DISK, CLIENT_VERSION);
    if (filein.IsNull())
        return error("%s: OpenBlockFile failed", __func__);

    // Read block
    uint256 hashChecksum;
    try {
        filein >> blockundo;
        filein >> hashChecksum;
    }
    catch (const std::exception& e) {
        return error("%s: Deserialize or I/O error - %s", __func__, e.what());
    }

    // Verify checksum
    CHashWriter hasher(SER_GETHASH, PROTOCOL_VERSION);
    hasher << hashBlock;
    hasher << blockundo;
    if (hashChecksum != hasher.GetHash())
        return error("%s: Checksum mismatch", __func__);

    return true;
}

/** Abort with a message */
bool AbortNode(const std::string& strMessage, const std::string& userMessage="")
{
    strMiscWarning = strMessage;
    LogPrintf("*** %s\n", strMessage);
    uiInterface.ThreadSafeMessageBox(
        userMessage.empty() ? _("Error: A fatal internal error occurred, see debug.log for details") : userMessage,
        "", CClientUIInterface::MSG_ERROR);
    StartShutdown();
    return false;
}

bool AbortNode(CValidationState& state, const std::string& strMessage, const std::string& userMessage="")
{
    AbortNode(strMessage, userMessage);
    return state.Error(strMessage);
}

} // anon namespace

/**
 * Apply the undo operation of a CTxInUndo to the given chain state.
 * @param undo The undo object.
 * @param view The coins view to which to apply the changes.
 * @param out The out point that corresponds to the tx input.
 * @return True on success.
 */
static bool ApplyTxInUndo(const CTxInUndo& undo, CCoinsViewCache& view, const COutPoint& out)
{
    bool fClean = true;

    CCoinsModifier coins = view.ModifyCoins(out.hash);
    if (undo.nHeight != 0) {
        // undo data contains height: this is the last output of the prevout tx being spent
        if (!coins->IsPruned())
            fClean = fClean && error("%s: undo data overwriting existing transaction", __func__);
        coins->Clear();
        coins->fCoinBase = undo.fCoinBase;
        coins->nHeight = undo.nHeight;
        coins->nVersion = undo.nVersion;
    } else {
        if (coins->IsPruned())
            fClean = fClean && error("%s: undo data adding output to missing transaction", __func__);
    }
    if (coins->IsAvailable(out.n))
        fClean = fClean && error("%s: undo data overwriting existing output", __func__);
    if (coins->vout.size() < out.n+1)
        coins->vout.resize(out.n+1);
    coins->vout[out.n] = undo.txout;

    return fClean;
}

bool DisconnectBlock(CBlock& block, CValidationState& state, CBlockIndex* pindex, CCoinsViewCache& view, bool* pfClean)
{
    assert(pindex->GetBlockHash() == view.GetBestBlock());

    if (pfClean)
        *pfClean = false;

    bool fClean = true;

    CBlockUndo blockUndo;
    CDiskBlockPos pos = pindex->GetUndoPos();
    if (pos.IsNull())
        return error("DisconnectBlock(): no undo data available");
    if (!UndoReadFromDisk(blockUndo, pos, pindex->pprev->GetBlockHash()))
        return error("DisconnectBlock(): failure reading undo data");

    if (blockUndo.vtxundo.size() + 1 != block.vtx.size())
        return error("DisconnectBlock(): block and undo data inconsistent");

    // undo transactions in reverse order
    for (int i = block.vtx.size() - 1; i >= 0; i--) {
        const CTransaction &tx = block.vtx[i];
        uint256 hash = tx.GetHash();

        // Check that all outputs are available and match the outputs in the block itself
        // exactly.
        {
        CCoinsModifier outs = view.ModifyCoins(hash);
        outs->ClearUnspendable();

        CCoins outsBlock(tx, pindex->nHeight);
        // The CCoins serialization does not serialize negative numbers.
        // No network rules currently depend on the version here, so an inconsistency is harmless
        // but it must be corrected before txout nversion ever influences a network rule.
        if (outsBlock.nVersion < 0)
            outs->nVersion = outsBlock.nVersion;
        if (*outs != outsBlock)
            fClean = fClean && error("DisconnectBlock(): added transaction mismatch? database corrupted");

        // remove outputs
        outs->Clear();
        }

        // unspend nullifiers
        view.SetNullifiers(tx, false);

        // restore inputs
        if (i > 0) { // not coinbases
            const CTxUndo &txundo = blockUndo.vtxundo[i-1];
            if (txundo.vprevout.size() != tx.vin.size())
                return error("DisconnectBlock(): transaction and undo data inconsistent");
            for (unsigned int j = tx.vin.size(); j-- > 0;) {
                const COutPoint &out = tx.vin[j].prevout;
                const CTxInUndo &undo = txundo.vprevout[j];
                if (!ApplyTxInUndo(undo, view, out))
                    fClean = false;
            }
        }
    }

    // set the old best Sprout anchor back
    view.PopAnchor(blockUndo.old_sprout_tree_root, SPROUT);

    // set the old best Sapling anchor back
    // We can get this from the `hashFinalSaplingRoot` of the last block
    // However, this is only reliable if the last block was on or after
    // the Sapling activation height. Otherwise, the last anchor was the
    // empty root.
    if (NetworkUpgradeActive(pindex->pprev->nHeight, Params().GetConsensus(), Consensus::UPGRADE_SAPLING)) {
        view.PopAnchor(pindex->pprev->hashFinalSaplingRoot, SAPLING);
    } else {
        view.PopAnchor(SaplingMerkleTree::empty_root(), SAPLING);
    }

    // move best block pointer to prevout block
    view.SetBestBlock(pindex->pprev->GetBlockHash());

    if (pfClean) {
        *pfClean = fClean;
        return true;
    }

    return fClean;
}

void static FlushBlockFile(bool fFinalize = false)
{
    LOCK(cs_LastBlockFile);

    CDiskBlockPos posOld(nLastBlockFile, 0);

    FILE *fileOld = OpenBlockFile(posOld);
    if (fileOld) {
        if (fFinalize)
            TruncateFile(fileOld, vinfoBlockFile[nLastBlockFile].nSize);
        FileCommit(fileOld);
        fclose(fileOld);
    }

    fileOld = OpenUndoFile(posOld);
    if (fileOld) {
        if (fFinalize)
            TruncateFile(fileOld, vinfoBlockFile[nLastBlockFile].nUndoSize);
        FileCommit(fileOld);
        fclose(fileOld);
    }
}

bool FindUndoPos(CValidationState &state, int nFile, CDiskBlockPos &pos, unsigned int nAddSize);

static CCheckQueue<CScriptCheck> scriptcheckqueue(128);

void ThreadScriptCheck() {
    RenameThread("animecoin-scriptch");
    scriptcheckqueue.Thread();
}

//
// Called periodically asynchronously; alerts if it smells like
// we're being fed a bad chain (blocks being generated much
// too slowly or too quickly).
//
void PartitionCheck(bool (*initialDownloadCheck)(), CCriticalSection& cs, const CBlockIndex *const &bestHeader,
                    int64_t nPowTargetSpacing)
{
    if (bestHeader == NULL || initialDownloadCheck()) return;

    static int64_t lastAlertTime = 0;
    int64_t now = GetAdjustedTime();
    if (lastAlertTime > now-60*60*24) return; // Alert at most once per day

    const int SPAN_HOURS=4;
    const int SPAN_SECONDS=SPAN_HOURS*60*60;
    int BLOCKS_EXPECTED = SPAN_SECONDS / nPowTargetSpacing;

    boost::math::poisson_distribution<double> poisson(BLOCKS_EXPECTED);

    std::string strWarning;
    int64_t startTime = GetAdjustedTime()-SPAN_SECONDS;

    LOCK(cs);
    const CBlockIndex* i = bestHeader;
    int nBlocks = 0;
    while (i->GetBlockTime() >= startTime) {
        ++nBlocks;
        i = i->pprev;
        if (i == NULL) return; // Ran out of chain, we must not be fully synced
    }

    // How likely is it to find that many by chance?
    double p = boost::math::pdf(poisson, nBlocks);

    LogPrint("partitioncheck", "%s : Found %d blocks in the last %d hours\n", __func__, nBlocks, SPAN_HOURS);
    LogPrint("partitioncheck", "%s : likelihood: %g\n", __func__, p);

    // Aim for one false-positive about every fifty years of normal running:
    const int FIFTY_YEARS = 50*365*24*60*60;
    double alertThreshold = 1.0 / (FIFTY_YEARS / SPAN_SECONDS);

    if (p <= alertThreshold && nBlocks < BLOCKS_EXPECTED)
    {
        // Many fewer blocks than expected: alert!
        strWarning = strprintf(_("WARNING: check your network connection, %d blocks received in the last %d hours (%d expected)"),
                               nBlocks, SPAN_HOURS, BLOCKS_EXPECTED);
    }
    else if (p <= alertThreshold && nBlocks > BLOCKS_EXPECTED)
    {
        // Many more blocks than expected: alert!
        strWarning = strprintf(_("WARNING: abnormally high number of blocks generated, %d blocks received in the last %d hours (%d expected)"),
                               nBlocks, SPAN_HOURS, BLOCKS_EXPECTED);
    }
    if (!strWarning.empty())
    {
        strMiscWarning = strWarning;
        CAlert::Notify(strWarning, true);
        lastAlertTime = now;
    }
}

static int64_t nTimeVerify = 0;
static int64_t nTimeConnect = 0;
static int64_t nTimeIndex = 0;
static int64_t nTimeCallbacks = 0;
static int64_t nTimeTotal = 0;

bool ConnectBlock(const CBlock& block, CValidationState& state, CBlockIndex* pindex, CCoinsViewCache& view, bool fJustCheck)
{
    const CChainParams& chainparams = Params();
    AssertLockHeld(cs_main);

    bool fExpensiveChecks = true;
    if (fCheckpointsEnabled) {
        CBlockIndex *pindexLastCheckpoint = Checkpoints::GetLastCheckpoint(chainparams.Checkpoints());
        if (pindexLastCheckpoint && pindexLastCheckpoint->GetAncestor(pindex->nHeight) == pindex) {
            // This block is an ancestor of a checkpoint: disable script checks
            fExpensiveChecks = false;
        }
    }

    auto verifier = libzcash::ProofVerifier::Strict();
    auto disabledVerifier = libzcash::ProofVerifier::Disabled();

    // Check it again to verify JoinSplit proofs, and in case a previous version let a bad block in
    if (!CheckBlock(block, state, fExpensiveChecks ? verifier : disabledVerifier, !fJustCheck, !fJustCheck))
        return false;

    // verify that the view's current state corresponds to the previous block
    uint256 hashPrevBlock = pindex->pprev == NULL ? uint256() : pindex->pprev->GetBlockHash();
    assert(hashPrevBlock == view.GetBestBlock());

    // Special case for the genesis block, skipping connection of its transactions
    // (its coinbase is unspendable)
    if (block.GetHash() == chainparams.GetConsensus().hashGenesisBlock) {
        if (!fJustCheck) {
            view.SetBestBlock(pindex->GetBlockHash());
            // Before the genesis block, there was an empty tree
            SproutMerkleTree tree;
            pindex->hashSproutAnchor = tree.root();
            // The genesis block contained no JoinSplits
            pindex->hashFinalSproutRoot = pindex->hashSproutAnchor;
        }
        return true;
    }

    // Do not allow blocks that contain transactions which 'overwrite' older transactions,
    // unless those are already completely spent.
    BOOST_FOREACH(const CTransaction& tx, block.vtx) {
        const CCoins* coins = view.AccessCoins(tx.GetHash());
        if (coins && !coins->IsPruned())
            return state.DoS(100, error("ConnectBlock(): tried to overwrite transaction"),
                             REJECT_INVALID, "bad-txns-BIP30");
    }

    unsigned int flags = SCRIPT_VERIFY_P2SH | SCRIPT_VERIFY_CHECKLOCKTIMEVERIFY;

    // DERSIG (BIP66) is also always enforced, but does not have a flag.

    CBlockUndo blockundo;

    CCheckQueueControl<CScriptCheck> control(fExpensiveChecks && nScriptCheckThreads ? &scriptcheckqueue : NULL);

    int64_t nTimeStart = GetTimeMicros();
    CAmount nFees = 0;
    int nInputs = 0;
    unsigned int nSigOps = 0;
    CDiskTxPos pos(pindex->GetBlockPos(), GetSizeOfCompactSize(block.vtx.size()));
    std::vector<std::pair<uint256, CDiskTxPos> > vPos;
    vPos.reserve(block.vtx.size());
    blockundo.vtxundo.reserve(block.vtx.size() - 1);

    // Construct the incremental merkle tree at the current
    // block position,
    auto old_sprout_tree_root = view.GetBestAnchor(SPROUT);
    // saving the top anchor in the block index as we go.
    if (!fJustCheck) {
        pindex->hashSproutAnchor = old_sprout_tree_root;
    }
    SproutMerkleTree sprout_tree;
    // This should never fail: we should always be able to get the root
    // that is on the tip of our chain
    assert(view.GetSproutAnchorAt(old_sprout_tree_root, sprout_tree));

    {
        // Consistency check: the root of the tree we're given should
        // match what we asked for.
        assert(sprout_tree.root() == old_sprout_tree_root);
    }

    SaplingMerkleTree sapling_tree;
    assert(view.GetSaplingAnchorAt(view.GetBestAnchor(SAPLING), sapling_tree));

    // Grab the consensus branch ID for the block's height
    auto consensusBranchId = CurrentEpochBranchId(pindex->nHeight, Params().GetConsensus());

    std::vector<PrecomputedTransactionData> txdata;
    txdata.reserve(block.vtx.size()); // Required so that pointers to individual PrecomputedTransactionData don't get invalidated
    for (unsigned int i = 0; i < block.vtx.size(); i++)
    {
        const CTransaction &tx = block.vtx[i];

        nInputs += tx.vin.size();
        nSigOps += GetLegacySigOpCount(tx);
        if (nSigOps > MAX_BLOCK_SIGOPS)
            return state.DoS(100, error("ConnectBlock(): too many sigops"),
                             REJECT_INVALID, "bad-blk-sigops");

        if (!tx.IsCoinBase())
        {
            if (!view.HaveInputs(tx))
                return state.DoS(100, error("ConnectBlock(): inputs missing/spent"),
                                 REJECT_INVALID, "bad-txns-inputs-missingorspent");

            // are the JoinSplit's requirements met?
            if (!view.HaveShieldedRequirements(tx))
                return state.DoS(100, error("ConnectBlock(): JoinSplit requirements not met"),
                                 REJECT_INVALID, "bad-txns-joinsplit-requirements-not-met");

            // Add in sigops done by pay-to-script-hash inputs;
            // this is to prevent a "rogue miner" from creating
            // an incredibly-expensive-to-validate block.
            nSigOps += GetP2SHSigOpCount(tx, view);
            if (nSigOps > MAX_BLOCK_SIGOPS)
                return state.DoS(100, error("ConnectBlock(): too many sigops"),
                                 REJECT_INVALID, "bad-blk-sigops");
        }

        txdata.emplace_back(tx);

        if (!tx.IsCoinBase())
        {
            nFees += view.GetValueIn(tx)-tx.GetValueOut();

            std::vector<CScriptCheck> vChecks;
            bool fCacheResults = fJustCheck; /* Don't cache results if we're actually connecting blocks (still consult the cache, though) */
            if (!ContextualCheckInputs(tx, state, view, fExpensiveChecks, flags, fCacheResults, txdata[i], chainparams.GetConsensus(), consensusBranchId, nScriptCheckThreads ? &vChecks : NULL))
                return false;
            control.Add(vChecks);
        }

        CTxUndo undoDummy;
        if (i > 0) {
            blockundo.vtxundo.push_back(CTxUndo());
        }
        UpdateCoins(tx, view, i == 0 ? undoDummy : blockundo.vtxundo.back(), pindex->nHeight);

        BOOST_FOREACH(const JSDescription &joinsplit, tx.vjoinsplit) {
            BOOST_FOREACH(const uint256 &note_commitment, joinsplit.commitments) {
                // Insert the note commitments into our temporary tree.

                sprout_tree.append(note_commitment);
            }
        }

        BOOST_FOREACH(const OutputDescription &outputDescription, tx.vShieldedOutput) {
            sapling_tree.append(outputDescription.cm);
        }

        vPos.push_back(std::make_pair(tx.GetHash(), pos));
        pos.nTxOffset += ::GetSerializeSize(tx, SER_DISK, CLIENT_VERSION);
    }

    view.PushAnchor(sprout_tree);
    view.PushAnchor(sapling_tree);
    if (!fJustCheck) {
        pindex->hashFinalSproutRoot = sprout_tree.root();
    }
    blockundo.old_sprout_tree_root = old_sprout_tree_root;

    // If Sapling is active, block.hashFinalSaplingRoot must be the
    // same as the root of the Sapling tree
    if (NetworkUpgradeActive(pindex->nHeight, chainparams.GetConsensus(), Consensus::UPGRADE_SAPLING)) {
        if (block.hashFinalSaplingRoot != sapling_tree.root()) {
            return state.DoS(100,
                         error("ConnectBlock(): block's hashFinalSaplingRoot is incorrect"),
                               REJECT_INVALID, "bad-sapling-root-in-block");
        }
    }

    int64_t nTime1 = GetTimeMicros(); nTimeConnect += nTime1 - nTimeStart;
    LogPrint("bench", "      - Connect %u transactions: %.2fms (%.3fms/tx, %.3fms/txin) [%.2fs]\n", (unsigned)block.vtx.size(), 0.001 * (nTime1 - nTimeStart), 0.001 * (nTime1 - nTimeStart) / block.vtx.size(), nInputs <= 1 ? 0 : 0.001 * (nTime1 - nTimeStart) / (nInputs-1), nTimeConnect * 0.000001);

    CAmount blockReward = nFees + GetBlockSubsidy(pindex->nHeight, chainparams.GetConsensus());
//ANIME
    std::string strError = "";
    if (!IsBlockValid(block, pindex->nHeight, blockReward, strError)) {
        return state.DoS(0, error("ConnectBlock(ANIME): %s", strError), REJECT_INVALID, "bad-cb-amount");
    }
//ANIME
    
    if (block.vtx[0].GetValueOut() > blockReward)
        return state.DoS(100,
                         error("ConnectBlock(): coinbase pays too much (actual=%d vs limit=%d)",
                               block.vtx[0].GetValueOut(), blockReward),
                               REJECT_INVALID, "bad-cb-amount");

    if (!control.Wait())
        return state.DoS(100, false);
    int64_t nTime2 = GetTimeMicros(); nTimeVerify += nTime2 - nTimeStart;
    LogPrint("bench", "    - Verify %u txins: %.2fms (%.3fms/txin) [%.2fs]\n", nInputs - 1, 0.001 * (nTime2 - nTimeStart), nInputs <= 1 ? 0 : 0.001 * (nTime2 - nTimeStart) / (nInputs-1), nTimeVerify * 0.000001);

    if (fJustCheck)
        return true;

    // Write undo information to disk
    if (pindex->GetUndoPos().IsNull() || !pindex->IsValid(BLOCK_VALID_SCRIPTS))
    {
        if (pindex->GetUndoPos().IsNull()) {
            CDiskBlockPos pos;
            if (!FindUndoPos(state, pindex->nFile, pos, ::GetSerializeSize(blockundo, SER_DISK, CLIENT_VERSION) + 40))
                return error("ConnectBlock(): FindUndoPos failed");
            if (!UndoWriteToDisk(blockundo, pos, pindex->pprev->GetBlockHash(), chainparams.MessageStart()))
                return AbortNode(state, "Failed to write undo data");

            // update nUndoPos in block index
            pindex->nUndoPos = pos.nPos;
            pindex->nStatus |= BLOCK_HAVE_UNDO;
        }

        // Now that all consensus rules have been validated, set nCachedBranchId.
        // Move this if BLOCK_VALID_CONSENSUS is ever altered.
        static_assert(BLOCK_VALID_CONSENSUS == BLOCK_VALID_SCRIPTS,
            "nCachedBranchId must be set after all consensus rules have been validated.");
        if (IsActivationHeightForAnyUpgrade(pindex->nHeight, Params().GetConsensus())) {
            pindex->nStatus |= BLOCK_ACTIVATES_UPGRADE;
            pindex->nCachedBranchId = CurrentEpochBranchId(pindex->nHeight, chainparams.GetConsensus());
        } else if (pindex->pprev) {
            pindex->nCachedBranchId = pindex->pprev->nCachedBranchId;
        }

        pindex->RaiseValidity(BLOCK_VALID_SCRIPTS);
        setDirtyBlockIndex.insert(pindex);
    }

    if (fTxIndex)
        if (!pblocktree->WriteTxIndex(vPos))
            return AbortNode(state, "Failed to write transaction index");

    // add this block to the view's block chain
    view.SetBestBlock(pindex->GetBlockHash());

    int64_t nTime3 = GetTimeMicros(); nTimeIndex += nTime3 - nTime2;
    LogPrint("bench", "    - Index writing: %.2fms [%.2fs]\n", 0.001 * (nTime3 - nTime2), nTimeIndex * 0.000001);

    // Watch for changes to the previous coinbase transaction.
    static uint256 hashPrevBestCoinBase;
    GetMainSignals().UpdatedTransaction(hashPrevBestCoinBase);
    hashPrevBestCoinBase = block.vtx[0].GetHash();

    int64_t nTime4 = GetTimeMicros(); nTimeCallbacks += nTime4 - nTime3;
    LogPrint("bench", "    - Callbacks: %.2fms [%.2fs]\n", 0.001 * (nTime4 - nTime3), nTimeCallbacks * 0.000001);

    return true;
}

enum FlushStateMode {
    FLUSH_STATE_NONE,
    FLUSH_STATE_IF_NEEDED,
    FLUSH_STATE_PERIODIC,
    FLUSH_STATE_ALWAYS
};

/**
 * Update the on-disk chain state.
 * The caches and indexes are flushed depending on the mode we're called with
 * if they're too large, if it's been a while since the last write,
 * or always and in all cases if we're in prune mode and are deleting files.
 */
bool static FlushStateToDisk(CValidationState &state, FlushStateMode mode) {
    LOCK2(cs_main, cs_LastBlockFile);
    static int64_t nLastWrite = 0;
    static int64_t nLastFlush = 0;
    static int64_t nLastSetChain = 0;
    std::set<int> setFilesToPrune;
    bool fFlushForPrune = false;
    try {
    if (fPruneMode && fCheckForPruning && !fReindex) {
        FindFilesToPrune(setFilesToPrune);
        fCheckForPruning = false;
        if (!setFilesToPrune.empty()) {
            fFlushForPrune = true;
            if (!fHavePruned) {
                pblocktree->WriteFlag("prunedblockfiles", true);
                fHavePruned = true;
            }
        }
    }
    int64_t nNow = GetTimeMicros();
    // Avoid writing/flushing immediately after startup.
    if (nLastWrite == 0) {
        nLastWrite = nNow;
    }
    if (nLastFlush == 0) {
        nLastFlush = nNow;
    }
    if (nLastSetChain == 0) {
        nLastSetChain = nNow;
    }
    size_t cacheSize = pcoinsTip->DynamicMemoryUsage();
    // The cache is large and close to the limit, but we have time now (not in the middle of a block processing).
    bool fCacheLarge = mode == FLUSH_STATE_PERIODIC && cacheSize * (10.0/9) > nCoinCacheUsage;
    // The cache is over the limit, we have to write now.
    bool fCacheCritical = mode == FLUSH_STATE_IF_NEEDED && cacheSize > nCoinCacheUsage;
    // It's been a while since we wrote the block index to disk. Do this frequently, so we don't need to redownload after a crash.
    bool fPeriodicWrite = mode == FLUSH_STATE_PERIODIC && nNow > nLastWrite + (int64_t)DATABASE_WRITE_INTERVAL * 1000000;
    // It's been very long since we flushed the cache. Do this infrequently, to optimize cache usage.
    bool fPeriodicFlush = mode == FLUSH_STATE_PERIODIC && nNow > nLastFlush + (int64_t)DATABASE_FLUSH_INTERVAL * 1000000;
    // Combine all conditions that result in a full cache flush.
    bool fDoFullFlush = (mode == FLUSH_STATE_ALWAYS) || fCacheLarge || fCacheCritical || fPeriodicFlush || fFlushForPrune;
    // Write blocks and block index to disk.
    if (fDoFullFlush || fPeriodicWrite) {
        // Depend on nMinDiskSpace to ensure we can write block index
        if (!CheckDiskSpace(0))
            return state.Error("out of disk space");
        // First make sure all block and undo data is flushed to disk.
        FlushBlockFile();
        // Then update all block file information (which may refer to block and undo files).
        {
            std::vector<std::pair<int, const CBlockFileInfo*> > vFiles;
            vFiles.reserve(setDirtyFileInfo.size());
            for (set<int>::iterator it = setDirtyFileInfo.begin(); it != setDirtyFileInfo.end(); ) {
                vFiles.push_back(make_pair(*it, &vinfoBlockFile[*it]));
                setDirtyFileInfo.erase(it++);
            }
            std::vector<const CBlockIndex*> vBlocks;
            vBlocks.reserve(setDirtyBlockIndex.size());
            for (set<CBlockIndex*>::iterator it = setDirtyBlockIndex.begin(); it != setDirtyBlockIndex.end(); ) {
                vBlocks.push_back(*it);
                setDirtyBlockIndex.erase(it++);
            }
            if (!pblocktree->WriteBatchSync(vFiles, nLastBlockFile, vBlocks)) {
                return AbortNode(state, "Files to write to block index database");
            }
        }
        // Finally remove any pruned files
        if (fFlushForPrune)
            UnlinkPrunedFiles(setFilesToPrune);
        nLastWrite = nNow;
    }
    // Flush best chain related state. This can only be done if the blocks / block index write was also done.
    if (fDoFullFlush) {
        // Typical CCoins structures on disk are around 128 bytes in size.
        // Pushing a new one to the database can cause it to be written
        // twice (once in the log, and once in the tables). This is already
        // an overestimation, as most will delete an existing entry or
        // overwrite one. Still, use a conservative safety factor of 2.
        if (!CheckDiskSpace(128 * 2 * 2 * pcoinsTip->GetCacheSize()))
            return state.Error("out of disk space");
        // Flush the chainstate (which may refer to block index entries).
        if (!pcoinsTip->Flush())
            return AbortNode(state, "Failed to write to coin database");
        nLastFlush = nNow;
    }
    if ((mode == FLUSH_STATE_ALWAYS || mode == FLUSH_STATE_PERIODIC) && nNow > nLastSetChain + (int64_t)DATABASE_WRITE_INTERVAL * 1000000) {
        // Update best block in wallet (so we can detect restored wallets).
        GetMainSignals().SetBestChain(chainActive.GetLocator());
        nLastSetChain = nNow;
    }
    } catch (const std::runtime_error& e) {
        return AbortNode(state, std::string("System error while flushing: ") + e.what());
    }
    return true;
}

void FlushStateToDisk() {
    CValidationState state;
    FlushStateToDisk(state, FLUSH_STATE_ALWAYS);
}

void PruneAndFlush() {
    CValidationState state;
    fCheckForPruning = true;
    FlushStateToDisk(state, FLUSH_STATE_NONE);
}

/** Update chainActive and related internal data structures. */
void static UpdateTip(CBlockIndex *pindexNew) {
    const CChainParams& chainParams = Params();
    chainActive.SetTip(pindexNew);

    // New best block
    nTimeBestReceived = GetTime();
    mempool.AddTransactionsUpdated(1);

    LogPrintf("%s: new best=%s  height=%d  log2_work=%.8g  tx=%lu  date=%s progress=%f  cache=%.1fMiB(%utx)\n", __func__,
      chainActive.Tip()->GetBlockHash().ToString(), chainActive.Height(), log(chainActive.Tip()->nChainWork.getdouble())/log(2.0), (unsigned long)chainActive.Tip()->nChainTx,
      DateTimeStrFormat("%Y-%m-%d %H:%M:%S", chainActive.Tip()->GetBlockTime()),
      Checkpoints::GuessVerificationProgress(chainParams.Checkpoints(), chainActive.Tip()), pcoinsTip->DynamicMemoryUsage() * (1.0 / (1<<20)), pcoinsTip->GetCacheSize());

    cvBlockChange.notify_all();

    // Check the version of the last 100 blocks to see if we need to upgrade:
    static bool fWarned = false;
    if (!IsInitialBlockDownload() && !fWarned)
    {
        int nUpgraded = 0;
        const CBlockIndex* pindex = chainActive.Tip();
        for (int i = 0; i < 100 && pindex != NULL; i++)
        {
            if (pindex->nVersion > CBlock::CURRENT_VERSION)
                ++nUpgraded;
            pindex = pindex->pprev;
        }
        if (nUpgraded > 0)
            LogPrintf("%s: %d of last 100 blocks above version %d\n", __func__, nUpgraded, (int)CBlock::CURRENT_VERSION);
        if (nUpgraded > 100/2)
        {
            // strMiscWarning is read by GetWarnings(), called by the JSON-RPC code to warn the user:
            strMiscWarning = _("Warning: This version is obsolete; upgrade required!");
            CAlert::Notify(strMiscWarning, true);
            fWarned = true;
        }
    }
}

/**
 * Disconnect chainActive's tip. You probably want to call mempool.removeForReorg and
 * mempool.removeWithoutBranchId after this, with cs_main held.
 */
bool static DisconnectTip(CValidationState &state, bool fBare = false) {
    CBlockIndex *pindexDelete = chainActive.Tip();
    assert(pindexDelete);
    // Read block from disk.
    CBlock block;
    if (!ReadBlockFromDisk(block, pindexDelete))
        return AbortNode(state, "Failed to read block");
    // Apply the block atomically to the chain state.
    uint256 sproutAnchorBeforeDisconnect = pcoinsTip->GetBestAnchor(SPROUT);
    uint256 saplingAnchorBeforeDisconnect = pcoinsTip->GetBestAnchor(SAPLING);
    int64_t nStart = GetTimeMicros();
    {
        CCoinsViewCache view(pcoinsTip);
        if (!DisconnectBlock(block, state, pindexDelete, view))
            return error("DisconnectTip(): DisconnectBlock %s failed", pindexDelete->GetBlockHash().ToString());
        assert(view.Flush());
    }
    LogPrint("bench", "- Disconnect block: %.2fms\n", (GetTimeMicros() - nStart) * 0.001);
    uint256 sproutAnchorAfterDisconnect = pcoinsTip->GetBestAnchor(SPROUT);
    uint256 saplingAnchorAfterDisconnect = pcoinsTip->GetBestAnchor(SAPLING);
    // Write the chain state to disk, if necessary.
    if (!FlushStateToDisk(state, FLUSH_STATE_IF_NEEDED))
        return false;

    if (!fBare) {
        // Resurrect mempool transactions from the disconnected block.
        BOOST_FOREACH(const CTransaction &tx, block.vtx) {
            // ignore validation errors in resurrected transactions
            list<CTransaction> removed;
            CValidationState stateDummy;
            if (tx.IsCoinBase() || !AcceptToMemoryPool(mempool, stateDummy, tx, false, NULL))
                mempool.remove(tx, removed, true);
        }
        if (sproutAnchorBeforeDisconnect != sproutAnchorAfterDisconnect) {
            // The anchor may not change between block disconnects,
            // in which case we don't want to evict from the mempool yet!
            mempool.removeWithAnchor(sproutAnchorBeforeDisconnect, SPROUT);
        }
        if (saplingAnchorBeforeDisconnect != saplingAnchorAfterDisconnect) {
            // The anchor may not change between block disconnects,
            // in which case we don't want to evict from the mempool yet!
            mempool.removeWithAnchor(saplingAnchorBeforeDisconnect, SAPLING);
        }
    }

    // Update chainActive and related variables.
    UpdateTip(pindexDelete->pprev);
    // Get the current commitment tree
    SproutMerkleTree newSproutTree;
    SaplingMerkleTree newSaplingTree;
    assert(pcoinsTip->GetSproutAnchorAt(pcoinsTip->GetBestAnchor(SPROUT), newSproutTree));
    assert(pcoinsTip->GetSaplingAnchorAt(pcoinsTip->GetBestAnchor(SAPLING), newSaplingTree));
    // Let wallets know transactions went from 1-confirmed to
    // 0-confirmed or conflicted:
    BOOST_FOREACH(const CTransaction &tx, block.vtx) {
        SyncWithWallets(tx, NULL);
    }
    // Update cached incremental witnesses
    GetMainSignals().ChainTip(pindexDelete, &block, newSproutTree, newSaplingTree, false);
    return true;
}

static int64_t nTimeReadFromDisk = 0;
static int64_t nTimeConnectTotal = 0;
static int64_t nTimeFlush = 0;
static int64_t nTimeChainState = 0;
static int64_t nTimePostConnect = 0;

/**
 * Connect a new block to chainActive. pblock is either NULL or a pointer to a CBlock
 * corresponding to pindexNew, to bypass loading it again from disk.
 * You probably want to call mempool.removeWithoutBranchId after this, with cs_main held.
 */
bool static ConnectTip(CValidationState &state, CBlockIndex *pindexNew, CBlock *pblock) {
    assert(pindexNew->pprev == chainActive.Tip());
    // Read block from disk.
    int64_t nTime1 = GetTimeMicros();
    CBlock block;
    if (!pblock) {
        if (!ReadBlockFromDisk(block, pindexNew))
            return AbortNode(state, "Failed to read block");
        pblock = &block;
    }
    // Get the current commitment tree
    SproutMerkleTree oldSproutTree;
    SaplingMerkleTree oldSaplingTree;
    assert(pcoinsTip->GetSproutAnchorAt(pcoinsTip->GetBestAnchor(SPROUT), oldSproutTree));
    assert(pcoinsTip->GetSaplingAnchorAt(pcoinsTip->GetBestAnchor(SAPLING), oldSaplingTree));
    // Apply the block atomically to the chain state.
    int64_t nTime2 = GetTimeMicros(); nTimeReadFromDisk += nTime2 - nTime1;
    int64_t nTime3;
    LogPrint("bench", "  - Load block from disk: %.2fms [%.2fs]\n", (nTime2 - nTime1) * 0.001, nTimeReadFromDisk * 0.000001);
    {
        CCoinsViewCache view(pcoinsTip);
        bool rv = ConnectBlock(*pblock, state, pindexNew, view);
        GetMainSignals().BlockChecked(*pblock, state);
        if (!rv) {
            if (state.IsInvalid())
                InvalidBlockFound(pindexNew, state);
            return error("ConnectTip(): ConnectBlock %s failed", pindexNew->GetBlockHash().ToString());
        }
        mapBlockSource.erase(pindexNew->GetBlockHash());
        nTime3 = GetTimeMicros(); nTimeConnectTotal += nTime3 - nTime2;
        LogPrint("bench", "  - Connect total: %.2fms [%.2fs]\n", (nTime3 - nTime2) * 0.001, nTimeConnectTotal * 0.000001);
        assert(view.Flush());
    }
    int64_t nTime4 = GetTimeMicros(); nTimeFlush += nTime4 - nTime3;
    LogPrint("bench", "  - Flush: %.2fms [%.2fs]\n", (nTime4 - nTime3) * 0.001, nTimeFlush * 0.000001);
    // Write the chain state to disk, if necessary.
    if (!FlushStateToDisk(state, FLUSH_STATE_IF_NEEDED))
        return false;
    int64_t nTime5 = GetTimeMicros(); nTimeChainState += nTime5 - nTime4;
    LogPrint("bench", "  - Writing chainstate: %.2fms [%.2fs]\n", (nTime5 - nTime4) * 0.001, nTimeChainState * 0.000001);
    // Remove conflicting transactions from the mempool.
    list<CTransaction> txConflicted;
    mempool.removeForBlock(pblock->vtx, pindexNew->nHeight, txConflicted, !IsInitialBlockDownload());

    // Remove transactions that expire at new block height from mempool
    mempool.removeExpired(pindexNew->nHeight);

    // Update chainActive & related variables.
    UpdateTip(pindexNew);
    // Tell wallet about transactions that went from mempool
    // to conflicted:
    BOOST_FOREACH(const CTransaction &tx, txConflicted) {
        SyncWithWallets(tx, NULL);
    }
    // ... and about transactions that got confirmed:
    BOOST_FOREACH(const CTransaction &tx, pblock->vtx) {
        SyncWithWallets(tx, pblock);
    }
    // Update cached incremental witnesses
    GetMainSignals().ChainTip(pindexNew, pblock, oldSproutTree, oldSaplingTree, true);

    EnforceNodeDeprecation(pindexNew->nHeight);

    int64_t nTime6 = GetTimeMicros(); nTimePostConnect += nTime6 - nTime5; nTimeTotal += nTime6 - nTime1;
    LogPrint("bench", "  - Connect postprocess: %.2fms [%.2fs]\n", (nTime6 - nTime5) * 0.001, nTimePostConnect * 0.000001);
    LogPrint("bench", "- Connect block: %.2fms [%.2fs]\n", (nTime6 - nTime1) * 0.001, nTimeTotal * 0.000001);
    return true;
}

/**
 * Return the tip of the chain with the most work in it, that isn't
 * known to be invalid (it's however far from certain to be valid).
 */
static CBlockIndex* FindMostWorkChain() {
    do {
        CBlockIndex *pindexNew = NULL;

        // Find the best candidate header.
        {
            std::set<CBlockIndex*, CBlockIndexWorkComparator>::reverse_iterator it = setBlockIndexCandidates.rbegin();
            if (it == setBlockIndexCandidates.rend())
                return NULL;
            pindexNew = *it;
        }

        // Check whether all blocks on the path between the currently active chain and the candidate are valid.
        // Just going until the active chain is an optimization, as we know all blocks in it are valid already.
        CBlockIndex *pindexTest = pindexNew;
        bool fInvalidAncestor = false;
        while (pindexTest && !chainActive.Contains(pindexTest)) {
            assert(pindexTest->nChainTx || pindexTest->nHeight == 0);

            // Pruned nodes may have entries in setBlockIndexCandidates for
            // which block files have been deleted.  Remove those as candidates
            // for the most work chain if we come across them; we can't switch
            // to a chain unless we have all the non-active-chain parent blocks.
            bool fFailedChain = pindexTest->nStatus & BLOCK_FAILED_MASK;
            bool fMissingData = !(pindexTest->nStatus & BLOCK_HAVE_DATA);
            if (fFailedChain || fMissingData) {
                // Candidate chain is not usable (either invalid or missing data)
                if (fFailedChain && (pindexBestInvalid == NULL || pindexNew->nChainWork > pindexBestInvalid->nChainWork))
                    pindexBestInvalid = pindexNew;
                CBlockIndex *pindexFailed = pindexNew;
                // Remove the entire chain from the set.
                while (pindexTest != pindexFailed) {
                    if (fFailedChain) {
                        pindexFailed->nStatus |= BLOCK_FAILED_CHILD;
                    } else if (fMissingData) {
                        // If we're missing data, then add back to mapBlocksUnlinked,
                        // so that if the block arrives in the future we can try adding
                        // to setBlockIndexCandidates again.
                        mapBlocksUnlinked.insert(std::make_pair(pindexFailed->pprev, pindexFailed));
                    }
                    setBlockIndexCandidates.erase(pindexFailed);
                    pindexFailed = pindexFailed->pprev;
                }
                setBlockIndexCandidates.erase(pindexTest);
                fInvalidAncestor = true;
                break;
            }
            pindexTest = pindexTest->pprev;
        }
        if (!fInvalidAncestor)
            return pindexNew;
    } while(true);
}

/** Delete all entries in setBlockIndexCandidates that are worse than the current tip. */
static void PruneBlockIndexCandidates() {
    // Note that we can't delete the current block itself, as we may need to return to it later in case a
    // reorganization to a better block fails.
    std::set<CBlockIndex*, CBlockIndexWorkComparator>::iterator it = setBlockIndexCandidates.begin();
    while (it != setBlockIndexCandidates.end() && setBlockIndexCandidates.value_comp()(*it, chainActive.Tip())) {
        setBlockIndexCandidates.erase(it++);
    }
    // Either the current tip or a successor of it we're working towards is left in setBlockIndexCandidates.
    assert(!setBlockIndexCandidates.empty());
}

/**
 * Try to make some progress towards making pindexMostWork the active block.
 * pblock is either NULL or a pointer to a CBlock corresponding to pindexMostWork.
 */
static bool ActivateBestChainStep(CValidationState &state, CBlockIndex *pindexMostWork, CBlock *pblock) {
    AssertLockHeld(cs_main);
    bool fInvalidFound = false;
    const CBlockIndex *pindexOldTip = chainActive.Tip();
    const CBlockIndex *pindexFork = chainActive.FindFork(pindexMostWork);

    // - On ChainDB initialization, pindexOldTip will be null, so there are no removable blocks.
    // - If pindexMostWork is in a chain that doesn't have the same genesis block as our chain,
    //   then pindexFork will be null, and we would need to remove the entire chain including
    //   our genesis block. In practice this (probably) won't happen because of checks elsewhere.
    auto reorgLength = pindexOldTip ? pindexOldTip->nHeight - (pindexFork ? pindexFork->nHeight : -1) : 0;
    static_assert(MAX_REORG_LENGTH > 0, "We must be able to reorg some distance");
    if (reorgLength > MAX_REORG_LENGTH) {
        auto msg = strprintf(_(
            "A block chain reorganization has been detected that would roll back %d blocks! "
            "This is larger than the maximum of %d blocks, and so the node is shutting down for your safety."
            ), reorgLength, MAX_REORG_LENGTH) + "\n\n" +
            _("Reorganization details") + ":\n" +
            "- " + strprintf(_("Current tip: %s, height %d, work %s"),
                pindexOldTip->phashBlock->GetHex(), pindexOldTip->nHeight, pindexOldTip->nChainWork.GetHex()) + "\n" +
            "- " + strprintf(_("New tip:     %s, height %d, work %s"),
                pindexMostWork->phashBlock->GetHex(), pindexMostWork->nHeight, pindexMostWork->nChainWork.GetHex()) + "\n" +
            "- " + strprintf(_("Fork point:  %s, height %d"),
                pindexFork->phashBlock->GetHex(), pindexFork->nHeight) + "\n\n" +
            _("Please help, human!");
        LogPrintf("*** %s\n", msg);
        uiInterface.ThreadSafeMessageBox(msg, "", CClientUIInterface::MSG_ERROR);
        StartShutdown();
        return false;
    }

    // Disconnect active blocks which are no longer in the best chain.
    bool fBlocksDisconnected = false;
    while (chainActive.Tip() && chainActive.Tip() != pindexFork) {
        if (!DisconnectTip(state))
            return false;
        fBlocksDisconnected = true;
    }

    // Build list of new blocks to connect.
    std::vector<CBlockIndex*> vpindexToConnect;
    bool fContinue = true;
    int nHeight = pindexFork ? pindexFork->nHeight : -1;
    while (fContinue && nHeight != pindexMostWork->nHeight) {
        // Don't iterate the entire list of potential improvements toward the best tip, as we likely only need
        // a few blocks along the way.
        int nTargetHeight = std::min(nHeight + 32, pindexMostWork->nHeight);
        vpindexToConnect.clear();
        vpindexToConnect.reserve(nTargetHeight - nHeight);
        CBlockIndex *pindexIter = pindexMostWork->GetAncestor(nTargetHeight);
        while (pindexIter && pindexIter->nHeight != nHeight) {
            vpindexToConnect.push_back(pindexIter);
            pindexIter = pindexIter->pprev;
        }
        nHeight = nTargetHeight;

        // Connect new blocks.
        BOOST_REVERSE_FOREACH(CBlockIndex *pindexConnect, vpindexToConnect) {
            if (!ConnectTip(state, pindexConnect, pindexConnect == pindexMostWork ? pblock : NULL)) {
                if (state.IsInvalid()) {
                    // The block violates a consensus rule.
                    if (!state.CorruptionPossible())
                        InvalidChainFound(vpindexToConnect.back());
                    state = CValidationState();
                    fInvalidFound = true;
                    fContinue = false;
                    break;
                } else {
                    // A system error occurred (disk space, database error, ...).
                    return false;
                }
            } else {
                PruneBlockIndexCandidates();
                if (!pindexOldTip || chainActive.Tip()->nChainWork > pindexOldTip->nChainWork) {
                    // We're in a better position than we were. Return temporarily to release the lock.
                    fContinue = false;
                    break;
                }
            }
        }
    }

    if (fBlocksDisconnected) {
        mempool.removeForReorg(pcoinsTip, chainActive.Tip()->nHeight + 1, STANDARD_LOCKTIME_VERIFY_FLAGS);
    }
    mempool.removeWithoutBranchId(
        CurrentEpochBranchId(chainActive.Tip()->nHeight + 1, Params().GetConsensus()));
    mempool.check(pcoinsTip);

    // Callbacks/notifications for a new best chain.
    if (fInvalidFound)
        CheckForkWarningConditionsOnNewFork(vpindexToConnect.back());
    else
        CheckForkWarningConditions();

    return true;
}

static void NotifyHeaderTip()
{
    bool fNotify = false;
    bool fInitialBlockDownload = false;
    static CBlockIndex* pindexHeaderOld = NULL;
    CBlockIndex* pindexHeader = NULL;
    {
        LOCK(cs_main);
        pindexHeader = pindexBestHeader;

        if (pindexHeader != pindexHeaderOld) {
            fNotify = true;
            fInitialBlockDownload = IsInitialBlockDownload();
            pindexHeaderOld = pindexHeader;
        }
    }
    // Send block tip changed notifications without cs_main
    if (fNotify) {
        // uiInterface.NotifyHeaderTip(fInitialBlockDownload, pindexHeader);
        GetMainSignals().NotifyHeaderTip(pindexHeader, fInitialBlockDownload);
    }
}

/**
 * Make the best chain active, in multiple steps. The result is either failure
 * or an activated best chain. pblock is either NULL or a pointer to a block
 * that is already loaded (to avoid loading it again from disk).
 */
bool ActivateBestChain(CValidationState &state, CBlock *pblock) {
    CBlockIndex *pindexNewTip = NULL;
    CBlockIndex *pindexMostWork = NULL;
    const CChainParams& chainParams = Params();
    do {
        boost::this_thread::interruption_point();

        bool fInitialDownload;
        {
            LOCK(cs_main);
            pindexMostWork = FindMostWorkChain();

            // Whether we have anything to do at all.
            if (pindexMostWork == NULL || pindexMostWork == chainActive.Tip())
                return true;

            if (!ActivateBestChainStep(state, pindexMostWork, pblock && pblock->GetHash() == pindexMostWork->GetBlockHash() ? pblock : NULL))
                return false;

            pindexNewTip = chainActive.Tip();
            fInitialDownload = IsInitialBlockDownload();
        }
        // When we reach this point, we switched to a new tip (stored in pindexNewTip).

        // Notifications/callbacks that can run without cs_main
        if (!fInitialDownload) {
            uint256 hashNewTip = pindexNewTip->GetBlockHash();
            // Relay inventory, but don't relay old inventory during initial block download.
            int nBlockEstimate = 0;
            if (fCheckpointsEnabled)
                nBlockEstimate = Checkpoints::GetTotalBlocksEstimate(chainParams.Checkpoints());
            {
                LOCK(cs_vNodes);
                BOOST_FOREACH(CNode* pnode, vNodes)
                    if (chainActive.Height() > (pnode->nStartingHeight != -1 ? pnode->nStartingHeight - 2000 : nBlockEstimate))
                        pnode->PushInventory(CInv(MSG_BLOCK, hashNewTip));
            }
            uiInterface.NotifyBlockTip(hashNewTip);
        }

        // Notify external listeners about the new tip.
        GetMainSignals().UpdatedBlockTip(pindexNewTip, fInitialDownload);
        
    } while(pindexMostWork != chainActive.Tip());
    CheckBlockIndex();

    // Write changes periodically to disk, after relay.
    if (!FlushStateToDisk(state, FLUSH_STATE_PERIODIC)) {
        return false;
    }

    return true;
}

bool InvalidateBlock(CValidationState& state, CBlockIndex *pindex) {
    AssertLockHeld(cs_main);

    // Mark the block itself as invalid.
    pindex->nStatus |= BLOCK_FAILED_VALID;
    setDirtyBlockIndex.insert(pindex);
    setBlockIndexCandidates.erase(pindex);

    while (chainActive.Contains(pindex)) {
        CBlockIndex *pindexWalk = chainActive.Tip();
        pindexWalk->nStatus |= BLOCK_FAILED_CHILD;
        setDirtyBlockIndex.insert(pindexWalk);
        setBlockIndexCandidates.erase(pindexWalk);
        // ActivateBestChain considers blocks already in chainActive
        // unconditionally valid already, so force disconnect away from it.
        if (!DisconnectTip(state)) {
            mempool.removeForReorg(pcoinsTip, chainActive.Tip()->nHeight + 1, STANDARD_LOCKTIME_VERIFY_FLAGS);
            mempool.removeWithoutBranchId(
                CurrentEpochBranchId(chainActive.Tip()->nHeight + 1, Params().GetConsensus()));
            return false;
        }
    }

    // The resulting new best tip may not be in setBlockIndexCandidates anymore, so
    // add it again.
    BlockMap::iterator it = mapBlockIndex.begin();
    while (it != mapBlockIndex.end()) {
        if (it->second->IsValid(BLOCK_VALID_TRANSACTIONS) && it->second->nChainTx && !setBlockIndexCandidates.value_comp()(it->second, chainActive.Tip())) {
            setBlockIndexCandidates.insert(it->second);
        }
        it++;
    }

    InvalidChainFound(pindex);
    mempool.removeForReorg(pcoinsTip, chainActive.Tip()->nHeight + 1, STANDARD_LOCKTIME_VERIFY_FLAGS);
    mempool.removeWithoutBranchId(
        CurrentEpochBranchId(chainActive.Tip()->nHeight + 1, Params().GetConsensus()));
    return true;
}

bool ReconsiderBlock(CValidationState& state, CBlockIndex *pindex) {
    AssertLockHeld(cs_main);

    int nHeight = pindex->nHeight;

    // Remove the invalidity flag from this block and all its descendants.
    BlockMap::iterator it = mapBlockIndex.begin();
    while (it != mapBlockIndex.end()) {
        if (!it->second->IsValid() && it->second->GetAncestor(nHeight) == pindex) {
            it->second->nStatus &= ~BLOCK_FAILED_MASK;
            setDirtyBlockIndex.insert(it->second);
            if (it->second->IsValid(BLOCK_VALID_TRANSACTIONS) && it->second->nChainTx && setBlockIndexCandidates.value_comp()(chainActive.Tip(), it->second)) {
                setBlockIndexCandidates.insert(it->second);
            }
            if (it->second == pindexBestInvalid) {
                // Reset invalid block marker if it was pointing to one of those.
                pindexBestInvalid = NULL;
            }
        }
        it++;
    }

    // Remove the invalidity flag from all ancestors too.
    while (pindex != NULL) {
        if (pindex->nStatus & BLOCK_FAILED_MASK) {
            pindex->nStatus &= ~BLOCK_FAILED_MASK;
            setDirtyBlockIndex.insert(pindex);
        }
        pindex = pindex->pprev;
    }
    return true;
}

CBlockIndex* AddToBlockIndex(const CBlockHeader& block)
{
    // Check for duplicate
    uint256 hash = block.GetHash();
    BlockMap::iterator it = mapBlockIndex.find(hash);
    if (it != mapBlockIndex.end())
        return it->second;

    // Construct new block index object
    CBlockIndex* pindexNew = new CBlockIndex(block);
    assert(pindexNew);
    // We assign the sequence id to blocks only when the full data is available,
    // to avoid miners withholding blocks but broadcasting headers, to get a
    // competitive advantage.
    pindexNew->nSequenceId = 0;
    BlockMap::iterator mi = mapBlockIndex.insert(make_pair(hash, pindexNew)).first;
    pindexNew->phashBlock = &((*mi).first);
    BlockMap::iterator miPrev = mapBlockIndex.find(block.hashPrevBlock);
    if (miPrev != mapBlockIndex.end())
    {
        pindexNew->pprev = (*miPrev).second;
        pindexNew->nHeight = pindexNew->pprev->nHeight + 1;
        pindexNew->BuildSkip();
    }
    pindexNew->nChainWork = (pindexNew->pprev ? pindexNew->pprev->nChainWork : 0) + GetBlockProof(*pindexNew);
    pindexNew->RaiseValidity(BLOCK_VALID_TREE);
    if (pindexBestHeader == NULL || pindexBestHeader->nChainWork < pindexNew->nChainWork)
        pindexBestHeader = pindexNew;

    setDirtyBlockIndex.insert(pindexNew);

    return pindexNew;
}

/** Mark a block as having its data received and checked (up to BLOCK_VALID_TRANSACTIONS). */
bool ReceivedBlockTransactions(const CBlock &block, CValidationState& state, CBlockIndex *pindexNew, const CDiskBlockPos& pos)
{
    pindexNew->nTx = block.vtx.size();
    pindexNew->nChainTx = 0;
    CAmount sproutValue = 0;
    CAmount saplingValue = 0;
    for (auto tx : block.vtx) {
        // Negative valueBalance "takes" money from the transparent value pool
        // and adds it to the Sapling value pool. Positive valueBalance "gives"
        // money to the transparent value pool, removing from the Sapling value
        // pool. So we invert the sign here.
        saplingValue += -tx.valueBalance;

        for (auto js : tx.vjoinsplit) {
            sproutValue += js.vpub_old;
            sproutValue -= js.vpub_new;
        }
    }
    pindexNew->nSproutValue = sproutValue;
    pindexNew->nChainSproutValue = boost::none;
    pindexNew->nSaplingValue = saplingValue;
    pindexNew->nChainSaplingValue = boost::none;
    pindexNew->nFile = pos.nFile;
    pindexNew->nDataPos = pos.nPos;
    pindexNew->nUndoPos = 0;
    pindexNew->nStatus |= BLOCK_HAVE_DATA;
    pindexNew->RaiseValidity(BLOCK_VALID_TRANSACTIONS);
    setDirtyBlockIndex.insert(pindexNew);

    if (pindexNew->pprev == NULL || pindexNew->pprev->nChainTx) {
        // If pindexNew is the genesis block or all parents are BLOCK_VALID_TRANSACTIONS.
        deque<CBlockIndex*> queue;
        queue.push_back(pindexNew);

        // Recursively process any descendant blocks that now may be eligible to be connected.
        while (!queue.empty()) {
            CBlockIndex *pindex = queue.front();
            queue.pop_front();
            pindex->nChainTx = (pindex->pprev ? pindex->pprev->nChainTx : 0) + pindex->nTx;
            if (pindex->pprev) {
                if (pindex->pprev->nChainSproutValue && pindex->nSproutValue) {
                    pindex->nChainSproutValue = *pindex->pprev->nChainSproutValue + *pindex->nSproutValue;
                } else {
                    pindex->nChainSproutValue = boost::none;
                }
                if (pindex->pprev->nChainSaplingValue) {
                    pindex->nChainSaplingValue = *pindex->pprev->nChainSaplingValue + pindex->nSaplingValue;
                } else {
                    pindex->nChainSaplingValue = boost::none;
                }
            } else {
                pindex->nChainSproutValue = pindex->nSproutValue;
                pindex->nChainSaplingValue = pindex->nSaplingValue;
            }
            {
                LOCK(cs_nBlockSequenceId);
                pindex->nSequenceId = nBlockSequenceId++;
            }
            if (chainActive.Tip() == NULL || !setBlockIndexCandidates.value_comp()(pindex, chainActive.Tip())) {
                setBlockIndexCandidates.insert(pindex);
            }
            std::pair<std::multimap<CBlockIndex*, CBlockIndex*>::iterator, std::multimap<CBlockIndex*, CBlockIndex*>::iterator> range = mapBlocksUnlinked.equal_range(pindex);
            while (range.first != range.second) {
                std::multimap<CBlockIndex*, CBlockIndex*>::iterator it = range.first;
                queue.push_back(it->second);
                range.first++;
                mapBlocksUnlinked.erase(it);
            }
        }
    } else {
        if (pindexNew->pprev && pindexNew->pprev->IsValid(BLOCK_VALID_TREE)) {
            mapBlocksUnlinked.insert(std::make_pair(pindexNew->pprev, pindexNew));
        }
    }

    return true;
}

bool FindBlockPos(CValidationState &state, CDiskBlockPos &pos, unsigned int nAddSize, unsigned int nHeight, uint64_t nTime, bool fKnown = false)
{
    LOCK(cs_LastBlockFile);

    unsigned int nFile = fKnown ? pos.nFile : nLastBlockFile;
    if (vinfoBlockFile.size() <= nFile) {
        vinfoBlockFile.resize(nFile + 1);
    }

    if (!fKnown) {
        while (vinfoBlockFile[nFile].nSize + nAddSize >= MAX_BLOCKFILE_SIZE) {
            nFile++;
            if (vinfoBlockFile.size() <= nFile) {
                vinfoBlockFile.resize(nFile + 1);
            }
        }
        pos.nFile = nFile;
        pos.nPos = vinfoBlockFile[nFile].nSize;
    }

    if (nFile != nLastBlockFile) {
        if (!fKnown) {
            LogPrintf("Leaving block file %i: %s\n", nFile, vinfoBlockFile[nFile].ToString());
        }
        FlushBlockFile(!fKnown);
        nLastBlockFile = nFile;
    }

    vinfoBlockFile[nFile].AddBlock(nHeight, nTime);
    if (fKnown)
        vinfoBlockFile[nFile].nSize = std::max(pos.nPos + nAddSize, vinfoBlockFile[nFile].nSize);
    else
        vinfoBlockFile[nFile].nSize += nAddSize;

    if (!fKnown) {
        unsigned int nOldChunks = (pos.nPos + BLOCKFILE_CHUNK_SIZE - 1) / BLOCKFILE_CHUNK_SIZE;
        unsigned int nNewChunks = (vinfoBlockFile[nFile].nSize + BLOCKFILE_CHUNK_SIZE - 1) / BLOCKFILE_CHUNK_SIZE;
        if (nNewChunks > nOldChunks) {
            if (fPruneMode)
                fCheckForPruning = true;
            if (CheckDiskSpace(nNewChunks * BLOCKFILE_CHUNK_SIZE - pos.nPos)) {
                FILE *file = OpenBlockFile(pos);
                if (file) {
                    LogPrintf("Pre-allocating up to position 0x%x in blk%05u.dat\n", nNewChunks * BLOCKFILE_CHUNK_SIZE, pos.nFile);
                    AllocateFileRange(file, pos.nPos, nNewChunks * BLOCKFILE_CHUNK_SIZE - pos.nPos);
                    fclose(file);
                }
            }
            else
                return state.Error("out of disk space");
        }
    }

    setDirtyFileInfo.insert(nFile);
    return true;
}

bool FindUndoPos(CValidationState &state, int nFile, CDiskBlockPos &pos, unsigned int nAddSize)
{
    pos.nFile = nFile;

    LOCK(cs_LastBlockFile);

    unsigned int nNewSize;
    pos.nPos = vinfoBlockFile[nFile].nUndoSize;
    nNewSize = vinfoBlockFile[nFile].nUndoSize += nAddSize;
    setDirtyFileInfo.insert(nFile);

    unsigned int nOldChunks = (pos.nPos + UNDOFILE_CHUNK_SIZE - 1) / UNDOFILE_CHUNK_SIZE;
    unsigned int nNewChunks = (nNewSize + UNDOFILE_CHUNK_SIZE - 1) / UNDOFILE_CHUNK_SIZE;
    if (nNewChunks > nOldChunks) {
        if (fPruneMode)
            fCheckForPruning = true;
        if (CheckDiskSpace(nNewChunks * UNDOFILE_CHUNK_SIZE - pos.nPos)) {
            FILE *file = OpenUndoFile(pos);
            if (file) {
                LogPrintf("Pre-allocating up to position 0x%x in rev%05u.dat\n", nNewChunks * UNDOFILE_CHUNK_SIZE, pos.nFile);
                AllocateFileRange(file, pos.nPos, nNewChunks * UNDOFILE_CHUNK_SIZE - pos.nPos);
                fclose(file);
            }
        }
        else
            return state.Error("out of disk space");
    }

    return true;
}

bool CheckBlockHeader(const CBlockHeader& block, CValidationState& state, bool fCheckPOW)
{
    // Check block version
    if (block.nVersion < MIN_BLOCK_VERSION)
        return state.DoS(100, error("CheckBlockHeader(): block version too low"),
                         REJECT_INVALID, "version-too-low");

    // Check Equihash solution is valid
    if (fCheckPOW && !CheckEquihashSolution(&block, Params()))
        return state.DoS(100, error("CheckBlockHeader(): Equihash solution invalid"),
                         REJECT_INVALID, "invalid-solution");

    // Check proof of work matches claimed amount
    if (fCheckPOW && !CheckProofOfWork(block.GetHash(), block.nBits, Params().GetConsensus()))
        return state.DoS(50, error("CheckBlockHeader(): proof of work failed"),
                         REJECT_INVALID, "high-hash");

    // Check timestamp
    int64_t blockTime = block.GetBlockTime();
    int64_t adjustedTime = GetAdjustedTime();
    if (blockTime > adjustedTime + 2 * 60 * 60)
        return state.Invalid(error("CheckBlockHeader(): block timestamp too far in the future. blockTime = %d; adjustedTime = %d", blockTime, adjustedTime),
                             REJECT_INVALID, "time-too-new");

    return true;
}

bool CheckBlock(const CBlock& block, CValidationState& state,
                libzcash::ProofVerifier& verifier,
                bool fCheckPOW, bool fCheckMerkleRoot)
{
    // These are checks that are independent of context.

    // Check that the header is valid (particularly PoW).  This is mostly
    // redundant with the call in AcceptBlockHeader.
    if (!CheckBlockHeader(block, state, fCheckPOW))
        return false;

    // Check the merkle root.
    if (fCheckMerkleRoot) {
        bool mutated;
        uint256 hashMerkleRoot2 = block.BuildMerkleTree(&mutated);
        if (block.hashMerkleRoot != hashMerkleRoot2)
            return state.DoS(100, error("CheckBlock(): hashMerkleRoot mismatch"),
                             REJECT_INVALID, "bad-txnmrklroot", true);

        // Check for merkle tree malleability (CVE-2012-2459): repeating sequences
        // of transactions in a block without affecting the merkle root of a block,
        // while still invalidating it.
        if (mutated)
            return state.DoS(100, error("CheckBlock(): duplicate transaction"),
                             REJECT_INVALID, "bad-txns-duplicate", true);
    }

    // All potential-corruption validation must be done before we do any
    // transaction validation, as otherwise we may mark the header as invalid
    // because we receive the wrong transactions for it.

    // Size limits
    if (block.vtx.empty() || block.vtx.size() > MAX_BLOCK_SIZE || ::GetSerializeSize(block, SER_NETWORK, PROTOCOL_VERSION) > MAX_BLOCK_SIZE)
        return state.DoS(100, error("CheckBlock(): size limits failed"),
                         REJECT_INVALID, "bad-blk-length");

    // First transaction must be coinbase, the rest must not be
    if (block.vtx.empty() || !block.vtx[0].IsCoinBase())
        return state.DoS(100, error("CheckBlock(): first tx is not coinbase"),
                         REJECT_INVALID, "bad-cb-missing");
    for (unsigned int i = 1; i < block.vtx.size(); i++)
        if (block.vtx[i].IsCoinBase())
            return state.DoS(100, error("CheckBlock(): more than one coinbase"),
                             REJECT_INVALID, "bad-cb-multiple");

    // Check transactions
    BOOST_FOREACH(const CTransaction& tx, block.vtx)
        if (!CheckTransaction(tx, state, verifier))
            return error("CheckBlock(): CheckTransaction failed");

    unsigned int nSigOps = 0;
    BOOST_FOREACH(const CTransaction& tx, block.vtx)
    {
        nSigOps += GetLegacySigOpCount(tx);
    }
    if (nSigOps > MAX_BLOCK_SIGOPS)
        return state.DoS(100, error("CheckBlock(): out-of-bounds SigOpCount"),
                         REJECT_INVALID, "bad-blk-sigops", true);

    return true;
}

bool ContextualCheckBlockHeader(const CBlockHeader& block, CValidationState& state, CBlockIndex * const pindexPrev)
{
    const CChainParams& chainParams = Params();
    const Consensus::Params& consensusParams = chainParams.GetConsensus();
    uint256 hash = block.GetHash();
    if (hash == consensusParams.hashGenesisBlock)
        return true;

    assert(pindexPrev);

    int nHeight = pindexPrev->nHeight+1;

    // Check proof of work
    if (block.nBits != GetNextWorkRequired(pindexPrev, &block, consensusParams))
        return state.DoS(100, error("%s: incorrect proof of work", __func__),
                         REJECT_INVALID, "bad-diffbits");

    // Check timestamp against prev
    if (block.GetBlockTime() <= pindexPrev->GetMedianTimePast())
        return state.Invalid(error("%s: block's timestamp is too early", __func__),
                             REJECT_INVALID, "time-too-old");

    if (fCheckpointsEnabled)
    {
        // Don't accept any forks from the main chain prior to last checkpoint
        CBlockIndex* pcheckpoint = Checkpoints::GetLastCheckpoint(chainParams.Checkpoints());
        if (pcheckpoint && nHeight < pcheckpoint->nHeight)
            return state.DoS(100, error("%s: forked chain older than last checkpoint (height %d)", __func__, nHeight));
    }

    // Reject block.nVersion < 4 blocks
    if (block.nVersion < 4)
        return state.Invalid(error("%s : rejected nVersion<4 block", __func__),
                             REJECT_OBSOLETE, "bad-version");

    return true;
}

bool ContextualCheckBlock(const CBlock& block, CValidationState& state, CBlockIndex * const pindexPrev)
{
    const int nHeight = pindexPrev == NULL ? 0 : pindexPrev->nHeight + 1;
    const Consensus::Params& consensusParams = Params().GetConsensus();

    // Check that all transactions are finalized
    BOOST_FOREACH(const CTransaction& tx, block.vtx) {

        // Check transaction contextually against consensus rules at block height
        if (!ContextualCheckTransaction(tx, state, nHeight, 100)) {
            return false; // Failure reason has been set in validation state object
        }

        int nLockTimeFlags = 0;
        int64_t nLockTimeCutoff = (nLockTimeFlags & LOCKTIME_MEDIAN_TIME_PAST)
                                ? pindexPrev->GetMedianTimePast()
                                : block.GetBlockTime();
        if (!IsFinalTx(tx, nHeight, nLockTimeCutoff)) {
            return state.DoS(10, error("%s: contains a non-final transaction", __func__), REJECT_INVALID, "bad-txns-nonfinal");
        }
    }

    // Enforce BIP 34 rule that the coinbase starts with serialized block height.
    // In Zcash this has been enforced since launch, except that the genesis
    // block didn't include the height in the coinbase (see Zcash protocol spec
    // section '6.8 Bitcoin Improvement Proposals').
    if (nHeight > 0)
    {
        CScript expect = CScript() << nHeight;
        if (block.vtx[0].vin[0].scriptSig.size() < expect.size() ||
            !std::equal(expect.begin(), expect.end(), block.vtx[0].vin[0].scriptSig.begin())) {
            return state.DoS(100, error("%s: block height mismatch in coinbase", __func__), REJECT_INVALID, "bad-cb-height");
        }
    }

    return true;
}

bool AcceptBlockHeader(const CBlockHeader& block, CValidationState& state, CBlockIndex** ppindex)
{
    const CChainParams& chainparams = Params();
    AssertLockHeld(cs_main);
    // Check for duplicate
    uint256 hash = block.GetHash();
    BlockMap::iterator miSelf = mapBlockIndex.find(hash);
    CBlockIndex *pindex = NULL;
    if (miSelf != mapBlockIndex.end()) {
        // Block header is already known.
        pindex = miSelf->second;
        if (ppindex)
            *ppindex = pindex;
        if (pindex->nStatus & BLOCK_FAILED_MASK)
            return state.Invalid(error("%s: block is marked invalid", __func__), 0, "duplicate");
        return true;
    }

    if (!CheckBlockHeader(block, state))
        return false;

    // Get prev block index
    CBlockIndex* pindexPrev = NULL;
    if (hash != chainparams.GetConsensus().hashGenesisBlock) {
        BlockMap::iterator mi = mapBlockIndex.find(block.hashPrevBlock);
        if (mi == mapBlockIndex.end())
            return state.DoS(10, error("%s: prev block not found", __func__), 0, "bad-prevblk");
        pindexPrev = (*mi).second;
        if (pindexPrev->nStatus & BLOCK_FAILED_MASK)
            return state.DoS(100, error("%s: prev block invalid", __func__), REJECT_INVALID, "bad-prevblk");
    }

    if (!ContextualCheckBlockHeader(block, state, pindexPrev))
        return false;

    if (pindex == NULL)
        pindex = AddToBlockIndex(block);

    if (ppindex)
        *ppindex = pindex;

    // Notify external listeners about accepted block header
    GetMainSignals().AcceptedBlockHeader(pindex);

    return true;
}

bool AcceptBlock(CBlock& block, CValidationState& state, CBlockIndex** ppindex, bool fRequested, CDiskBlockPos* dbp)
{
    const CChainParams& chainparams = Params();
    AssertLockHeld(cs_main);

    CBlockIndex *&pindex = *ppindex;

    if (!AcceptBlockHeader(block, state, &pindex))
        return false;

    // Try to process all requested blocks that we don't have, but only
    // process an unrequested block if it's new and has enough work to
    // advance our tip, and isn't too many blocks ahead.
    bool fAlreadyHave = pindex->nStatus & BLOCK_HAVE_DATA;
    bool fHasMoreWork = (chainActive.Tip() ? pindex->nChainWork > chainActive.Tip()->nChainWork : true);
    // Blocks that are too out-of-order needlessly limit the effectiveness of
    // pruning, because pruning will not delete block files that contain any
    // blocks which are too close in height to the tip.  Apply this test
    // regardless of whether pruning is enabled; it should generally be safe to
    // not process unrequested blocks.
    bool fTooFarAhead = (pindex->nHeight > int(chainActive.Height() + MIN_BLOCKS_TO_KEEP));

    // TODO: deal better with return value and error conditions for duplicate
    // and unrequested blocks.
    if (fAlreadyHave) return true;
    if (!fRequested) {  // If we didn't ask for it:
        if (pindex->nTx != 0) return true;  // This is a previously-processed block that was pruned
        if (!fHasMoreWork) return true;     // Don't process less-work chains
        if (fTooFarAhead) return true;      // Block height is too high
    }

    // See method docstring for why this is always disabled
    auto verifier = libzcash::ProofVerifier::Disabled();
    if ((!CheckBlock(block, state, verifier)) || !ContextualCheckBlock(block, state, pindex->pprev)) {
        if (state.IsInvalid() && !state.CorruptionPossible()) {
            pindex->nStatus |= BLOCK_FAILED_VALID;
            setDirtyBlockIndex.insert(pindex);
        }
        return false;
    }

    int nHeight = pindex->nHeight;

    // Write block to history file
    try {
        unsigned int nBlockSize = ::GetSerializeSize(block, SER_DISK, CLIENT_VERSION);
        CDiskBlockPos blockPos;
        if (dbp != NULL)
            blockPos = *dbp;
        if (!FindBlockPos(state, blockPos, nBlockSize+8, nHeight, block.GetBlockTime(), dbp != NULL))
            return error("AcceptBlock(): FindBlockPos failed");
        if (dbp == NULL)
            if (!WriteBlockToDisk(block, blockPos, chainparams.MessageStart()))
                AbortNode(state, "Failed to write block");
        if (!ReceivedBlockTransactions(block, state, pindex, blockPos))
            return error("AcceptBlock(): ReceivedBlockTransactions failed");
    } catch (const std::runtime_error& e) {
        return AbortNode(state, std::string("System error: ") + e.what());
    }

    if (fCheckForPruning)
        FlushStateToDisk(state, FLUSH_STATE_NONE); // we just allocated more disk space for block files

    return true;
}

static bool IsSuperMajority(int minVersion, const CBlockIndex* pstart, unsigned nRequired, const Consensus::Params& consensusParams)
{
    unsigned int nFound = 0;
    for (int i = 0; i < consensusParams.nMajorityWindow && nFound < nRequired && pstart != NULL; i++)
    {
        if (pstart->nVersion >= minVersion)
            ++nFound;
        pstart = pstart->pprev;
    }
    return (nFound >= nRequired);
}


bool ProcessNewBlock(CValidationState &state, CNode* pfrom, CBlock* pblock, bool fForceProcessing, CDiskBlockPos *dbp)
{
    // Preliminary checks
    auto verifier = libzcash::ProofVerifier::Disabled();
    bool checked = CheckBlock(*pblock, state, verifier);

    {
        LOCK(cs_main);
        bool fRequested = MarkBlockAsReceived(pblock->GetHash());
        fRequested |= fForceProcessing;
        if (!checked) {
            return error("%s: CheckBlock FAILED", __func__);
        }

        // Store to disk
        CBlockIndex *pindex = NULL;
        bool ret = AcceptBlock(*pblock, state, &pindex, fRequested, dbp);
        if (pindex && pfrom) {
            mapBlockSource[pindex->GetBlockHash()] = pfrom->GetId();
        }
        CheckBlockIndex();
        if (!ret)
            return error("%s: AcceptBlock FAILED", __func__);
    }

    NotifyHeaderTip();

    if (!ActivateBestChain(state, pblock))
        return error("%s: ActivateBestChain failed", __func__);

    return true;
}

bool TestBlockValidity(CValidationState &state, const CBlock& block, CBlockIndex * const pindexPrev, bool fCheckPOW, bool fCheckMerkleRoot)
{
    AssertLockHeld(cs_main);
    assert(pindexPrev == chainActive.Tip());

    CCoinsViewCache viewNew(pcoinsTip);
    CBlockIndex indexDummy(block);
    indexDummy.pprev = pindexPrev;
    indexDummy.nHeight = pindexPrev->nHeight + 1;
    // JoinSplit proofs are verified in ConnectBlock
    auto verifier = libzcash::ProofVerifier::Disabled();

    // NOTE: CheckBlockHeader is called by CheckBlock
    if (!ContextualCheckBlockHeader(block, state, pindexPrev))
        return false;
    if (!CheckBlock(block, state, verifier, fCheckPOW, fCheckMerkleRoot))
        return false;
    if (!ContextualCheckBlock(block, state, pindexPrev))
        return false;
    if (!ConnectBlock(block, state, &indexDummy, viewNew, true))
        return false;
    assert(state.IsValid());

    return true;
}

/**
 * BLOCK PRUNING CODE
 */

/* Calculate the amount of disk space the block & undo files currently use */
uint64_t CalculateCurrentUsage()
{
    uint64_t retval = 0;
    BOOST_FOREACH(const CBlockFileInfo &file, vinfoBlockFile) {
        retval += file.nSize + file.nUndoSize;
    }
    return retval;
}

/* Prune a block file (modify associated database entries)*/
void PruneOneBlockFile(const int fileNumber)
{
    for (BlockMap::iterator it = mapBlockIndex.begin(); it != mapBlockIndex.end(); ++it) {
        CBlockIndex* pindex = it->second;
        if (pindex->nFile == fileNumber) {
            pindex->nStatus &= ~BLOCK_HAVE_DATA;
            pindex->nStatus &= ~BLOCK_HAVE_UNDO;
            pindex->nFile = 0;
            pindex->nDataPos = 0;
            pindex->nUndoPos = 0;
            setDirtyBlockIndex.insert(pindex);

            // Prune from mapBlocksUnlinked -- any block we prune would have
            // to be downloaded again in order to consider its chain, at which
            // point it would be considered as a candidate for
            // mapBlocksUnlinked or setBlockIndexCandidates.
            std::pair<std::multimap<CBlockIndex*, CBlockIndex*>::iterator, std::multimap<CBlockIndex*, CBlockIndex*>::iterator> range = mapBlocksUnlinked.equal_range(pindex->pprev);
            while (range.first != range.second) {
                std::multimap<CBlockIndex *, CBlockIndex *>::iterator it = range.first;
                range.first++;
                if (it->second == pindex) {
                    mapBlocksUnlinked.erase(it);
                }
            }
        }
    }

    vinfoBlockFile[fileNumber].SetNull();
    setDirtyFileInfo.insert(fileNumber);
}


void UnlinkPrunedFiles(std::set<int>& setFilesToPrune)
{
    for (set<int>::iterator it = setFilesToPrune.begin(); it != setFilesToPrune.end(); ++it) {
        CDiskBlockPos pos(*it, 0);
        boost::filesystem::remove(GetBlockPosFilename(pos, "blk"));
        boost::filesystem::remove(GetBlockPosFilename(pos, "rev"));
        LogPrintf("Prune: %s deleted blk/rev (%05u)\n", __func__, *it);
    }
}

/* Calculate the block/rev files that should be deleted to remain under target*/
void FindFilesToPrune(std::set<int>& setFilesToPrune)
{
    LOCK2(cs_main, cs_LastBlockFile);
    if (chainActive.Tip() == NULL || nPruneTarget == 0) {
        return;
    }
    if (chainActive.Tip()->nHeight <= Params().PruneAfterHeight()) {
        return;
    }

    unsigned int nLastBlockWeCanPrune = chainActive.Tip()->nHeight - MIN_BLOCKS_TO_KEEP;
    uint64_t nCurrentUsage = CalculateCurrentUsage();
    // We don't check to prune until after we've allocated new space for files
    // So we should leave a buffer under our target to account for another allocation
    // before the next pruning.
    uint64_t nBuffer = BLOCKFILE_CHUNK_SIZE + UNDOFILE_CHUNK_SIZE;
    uint64_t nBytesToPrune;
    int count=0;

    if (nCurrentUsage + nBuffer >= nPruneTarget) {
        for (int fileNumber = 0; fileNumber < nLastBlockFile; fileNumber++) {
            nBytesToPrune = vinfoBlockFile[fileNumber].nSize + vinfoBlockFile[fileNumber].nUndoSize;

            if (vinfoBlockFile[fileNumber].nSize == 0)
                continue;

            if (nCurrentUsage + nBuffer < nPruneTarget)  // are we below our target?
                break;

            // don't prune files that could have a block within MIN_BLOCKS_TO_KEEP of the main chain's tip but keep scanning
            if (vinfoBlockFile[fileNumber].nHeightLast > nLastBlockWeCanPrune)
                continue;

            PruneOneBlockFile(fileNumber);
            // Queue up the files for removal
            setFilesToPrune.insert(fileNumber);
            nCurrentUsage -= nBytesToPrune;
            count++;
        }
    }

    LogPrint("prune", "Prune: target=%dMiB actual=%dMiB diff=%dMiB max_prune_height=%d removed %d blk/rev pairs\n",
           nPruneTarget/1024/1024, nCurrentUsage/1024/1024,
           ((int64_t)nPruneTarget - (int64_t)nCurrentUsage)/1024/1024,
           nLastBlockWeCanPrune, count);
}

bool CheckDiskSpace(uint64_t nAdditionalBytes)
{
    uint64_t nFreeBytesAvailable = boost::filesystem::space(GetDataDir()).available;

    // Check for nMinDiskSpace bytes (currently 50MB)
    if (nFreeBytesAvailable < nMinDiskSpace + nAdditionalBytes)
        return AbortNode("Disk space is low!", _("Error: Disk space is low!"));

    return true;
}

FILE* OpenDiskFile(const CDiskBlockPos &pos, const char *prefix, bool fReadOnly)
{
    if (pos.IsNull())
        return NULL;
    boost::filesystem::path path = GetBlockPosFilename(pos, prefix);
    boost::filesystem::create_directories(path.parent_path());
    FILE* file = fopen(path.string().c_str(), "rb+");
    if (!file && !fReadOnly)
        file = fopen(path.string().c_str(), "wb+");
    if (!file) {
        LogPrintf("Unable to open file %s\n", path.string());
        return NULL;
    }
    if (pos.nPos) {
        if (fseek(file, pos.nPos, SEEK_SET)) {
            LogPrintf("Unable to seek to position %u of %s\n", pos.nPos, path.string());
            fclose(file);
            return NULL;
        }
    }
    return file;
}

FILE* OpenBlockFile(const CDiskBlockPos &pos, bool fReadOnly) {
    return OpenDiskFile(pos, "blk", fReadOnly);
}

FILE* OpenUndoFile(const CDiskBlockPos &pos, bool fReadOnly) {
    return OpenDiskFile(pos, "rev", fReadOnly);
}

boost::filesystem::path GetBlockPosFilename(const CDiskBlockPos &pos, const char *prefix)
{
    return GetDataDir() / "blocks" / strprintf("%s%05u.dat", prefix, pos.nFile);
}

CBlockIndex * InsertBlockIndex(uint256 hash)
{
    if (hash.IsNull())
        return NULL;

    // Return existing
    BlockMap::iterator mi = mapBlockIndex.find(hash);
    if (mi != mapBlockIndex.end())
        return (*mi).second;

    // Create new
    CBlockIndex* pindexNew = new CBlockIndex();
    if (!pindexNew)
        throw runtime_error("LoadBlockIndex(): new CBlockIndex failed");
    mi = mapBlockIndex.insert(make_pair(hash, pindexNew)).first;
    pindexNew->phashBlock = &((*mi).first);

    return pindexNew;
}

bool static LoadBlockIndexDB()
{
    const CChainParams& chainparams = Params();
    if (!pblocktree->LoadBlockIndexGuts())
        return false;

    boost::this_thread::interruption_point();

    // Calculate nChainWork
    vector<pair<int, CBlockIndex*> > vSortedByHeight;
    vSortedByHeight.reserve(mapBlockIndex.size());
    BOOST_FOREACH(const PAIRTYPE(uint256, CBlockIndex*)& item, mapBlockIndex)
    {
        CBlockIndex* pindex = item.second;
        vSortedByHeight.push_back(make_pair(pindex->nHeight, pindex));
    }
    sort(vSortedByHeight.begin(), vSortedByHeight.end());
    BOOST_FOREACH(const PAIRTYPE(int, CBlockIndex*)& item, vSortedByHeight)
    {
        CBlockIndex* pindex = item.second;
        pindex->nChainWork = (pindex->pprev ? pindex->pprev->nChainWork : 0) + GetBlockProof(*pindex);
        // We can link the chain of blocks for which we've received transactions at some point.
        // Pruned nodes may have deleted the block.
        if (pindex->nTx > 0) {
            if (pindex->pprev) {
                if (pindex->pprev->nChainTx) {
                    pindex->nChainTx = pindex->pprev->nChainTx + pindex->nTx;
                    if (pindex->pprev->nChainSproutValue && pindex->nSproutValue) {
                        pindex->nChainSproutValue = *pindex->pprev->nChainSproutValue + *pindex->nSproutValue;
                    } else {
                        pindex->nChainSproutValue = boost::none;
                    }
                    if (pindex->pprev->nChainSaplingValue) {
                        pindex->nChainSaplingValue = *pindex->pprev->nChainSaplingValue + pindex->nSaplingValue;
                    } else {
                        pindex->nChainSaplingValue = boost::none;
                    }
                } else {
                    pindex->nChainTx = 0;
                    pindex->nChainSproutValue = boost::none;
                    pindex->nChainSaplingValue = boost::none;
                    mapBlocksUnlinked.insert(std::make_pair(pindex->pprev, pindex));
                }
            } else {
                pindex->nChainTx = pindex->nTx;
                pindex->nChainSproutValue = pindex->nSproutValue;
                pindex->nChainSaplingValue = pindex->nSaplingValue;
            }
        }
        // Construct in-memory chain of branch IDs.
        // Relies on invariant: a block that does not activate a network upgrade
        // will always be valid under the same consensus rules as its parent.
        // Genesis block has a branch ID of zero by definition, but has no
        // validity status because it is side-loaded into a fresh chain.
        // Activation blocks will have branch IDs set (read from disk).
        if (pindex->pprev) {
            if (pindex->IsValid(BLOCK_VALID_CONSENSUS) && !pindex->nCachedBranchId) {
                pindex->nCachedBranchId = pindex->pprev->nCachedBranchId;
            }
        } else {
            pindex->nCachedBranchId = SPROUT_BRANCH_ID;
        }
        if (pindex->IsValid(BLOCK_VALID_TRANSACTIONS) && (pindex->nChainTx || pindex->pprev == NULL))
            setBlockIndexCandidates.insert(pindex);
        if (pindex->nStatus & BLOCK_FAILED_MASK && (!pindexBestInvalid || pindex->nChainWork > pindexBestInvalid->nChainWork))
            pindexBestInvalid = pindex;
        if (pindex->pprev)
            pindex->BuildSkip();
        if (pindex->IsValid(BLOCK_VALID_TREE) && (pindexBestHeader == NULL || CBlockIndexWorkComparator()(pindexBestHeader, pindex)))
            pindexBestHeader = pindex;
    }

    // Load block file info
    pblocktree->ReadLastBlockFile(nLastBlockFile);
    vinfoBlockFile.resize(nLastBlockFile + 1);
    LogPrintf("%s: last block file = %i\n", __func__, nLastBlockFile);
    for (int nFile = 0; nFile <= nLastBlockFile; nFile++) {
        pblocktree->ReadBlockFileInfo(nFile, vinfoBlockFile[nFile]);
    }
    LogPrintf("%s: last block file info: %s\n", __func__, vinfoBlockFile[nLastBlockFile].ToString());
    for (int nFile = nLastBlockFile + 1; true; nFile++) {
        CBlockFileInfo info;
        if (pblocktree->ReadBlockFileInfo(nFile, info)) {
            vinfoBlockFile.push_back(info);
        } else {
            break;
        }
    }

    // Check presence of blk files
    LogPrintf("Checking all blk files are present...\n");
    set<int> setBlkDataFiles;
    BOOST_FOREACH(const PAIRTYPE(uint256, CBlockIndex*)& item, mapBlockIndex)
    {
        CBlockIndex* pindex = item.second;
        if (pindex->nStatus & BLOCK_HAVE_DATA) {
            setBlkDataFiles.insert(pindex->nFile);
        }
    }
    for (std::set<int>::iterator it = setBlkDataFiles.begin(); it != setBlkDataFiles.end(); it++)
    {
        CDiskBlockPos pos(*it, 0);
        if (CAutoFile(OpenBlockFile(pos, true), SER_DISK, CLIENT_VERSION).IsNull()) {
            return false;
        }
    }

    // Check whether we have ever pruned block & undo files
    pblocktree->ReadFlag("prunedblockfiles", fHavePruned);
    if (fHavePruned)
        LogPrintf("LoadBlockIndexDB(): Block files have previously been pruned\n");

    // Check whether we need to continue reindexing
    bool fReindexing = false;
    pblocktree->ReadReindexing(fReindexing);
    fReindex |= fReindexing;

    // Check whether we have a transaction index
    pblocktree->ReadFlag("txindex", fTxIndex);
    LogPrintf("%s: transaction index %s\n", __func__, fTxIndex ? "enabled" : "disabled");

    // Fill in-memory data
    BOOST_FOREACH(const PAIRTYPE(uint256, CBlockIndex*)& item, mapBlockIndex)
    {
        CBlockIndex* pindex = item.second;
        // - This relationship will always be true even if pprev has multiple
        //   children, because hashSproutAnchor is technically a property of pprev,
        //   not its children.
        // - This will miss chain tips; we handle the best tip below, and other
        //   tips will be handled by ConnectTip during a re-org.
        if (pindex->pprev) {
            pindex->pprev->hashFinalSproutRoot = pindex->hashSproutAnchor;
        }
    }

    // Load pointer to end of best chain
    BlockMap::iterator it = mapBlockIndex.find(pcoinsTip->GetBestBlock());
    if (it == mapBlockIndex.end())
        return true;
    chainActive.SetTip(it->second);
    // Set hashFinalSproutRoot for the end of best chain
    it->second->hashFinalSproutRoot = pcoinsTip->GetBestAnchor(SPROUT);

    PruneBlockIndexCandidates();

    LogPrintf("%s: hashBestChain=%s height=%d date=%s progress=%f\n", __func__,
        chainActive.Tip()->GetBlockHash().ToString(), chainActive.Height(),
        DateTimeStrFormat("%Y-%m-%d %H:%M:%S", chainActive.Tip()->GetBlockTime()),
        Checkpoints::GuessVerificationProgress(chainparams.Checkpoints(), chainActive.Tip()));

    EnforceNodeDeprecation(chainActive.Height(), true);

    return true;
}

CVerifyDB::CVerifyDB()
{
    uiInterface.ShowProgress(_("Verifying blocks..."), 0);
}

CVerifyDB::~CVerifyDB()
{
    uiInterface.ShowProgress("", 100);
}

bool CVerifyDB::VerifyDB(CCoinsView *coinsview, int nCheckLevel, int nCheckDepth)
{
    LOCK(cs_main);
    if (chainActive.Tip() == NULL || chainActive.Tip()->pprev == NULL)
        return true;

    // Verify blocks in the best chain
    if (nCheckDepth <= 0)
        nCheckDepth = 1000000000; // suffices until the year 19000
    if (nCheckDepth > chainActive.Height())
        nCheckDepth = chainActive.Height();
    nCheckLevel = std::max(0, std::min(4, nCheckLevel));
    LogPrintf("Verifying last %i blocks at level %i\n", nCheckDepth, nCheckLevel);
    CCoinsViewCache coins(coinsview);
    CBlockIndex* pindexState = chainActive.Tip();
    CBlockIndex* pindexFailure = NULL;
    int nGoodTransactions = 0;
    CValidationState state;
    // No need to verify JoinSplits twice
    auto verifier = libzcash::ProofVerifier::Disabled();
    for (CBlockIndex* pindex = chainActive.Tip(); pindex && pindex->pprev; pindex = pindex->pprev)
    {
        boost::this_thread::interruption_point();
        uiInterface.ShowProgress(_("Verifying blocks..."), std::max(1, std::min(99, (int)(((double)(chainActive.Height() - pindex->nHeight)) / (double)nCheckDepth * (nCheckLevel >= 4 ? 50 : 100)))));
        if (pindex->nHeight < chainActive.Height()-nCheckDepth)
            break;
        CBlock block;
        // check level 0: read from disk
        if (!ReadBlockFromDisk(block, pindex))
            return error("VerifyDB(): *** ReadBlockFromDisk failed at %d, hash=%s", pindex->nHeight, pindex->GetBlockHash().ToString());
        // check level 1: verify block validity
        if (nCheckLevel >= 1 && !CheckBlock(block, state, verifier))
            return error("VerifyDB(): *** found bad block at %d, hash=%s\n", pindex->nHeight, pindex->GetBlockHash().ToString());
        // check level 2: verify undo validity
        if (nCheckLevel >= 2 && pindex) {
            CBlockUndo undo;
            CDiskBlockPos pos = pindex->GetUndoPos();
            if (!pos.IsNull()) {
                if (!UndoReadFromDisk(undo, pos, pindex->pprev->GetBlockHash()))
                    return error("VerifyDB(): *** found bad undo data at %d, hash=%s\n", pindex->nHeight, pindex->GetBlockHash().ToString());
            }
        }
        // check level 3: check for inconsistencies during memory-only disconnect of tip blocks
        if (nCheckLevel >= 3 && pindex == pindexState && (coins.DynamicMemoryUsage() + pcoinsTip->DynamicMemoryUsage()) <= nCoinCacheUsage) {
            bool fClean = true;
            if (!DisconnectBlock(block, state, pindex, coins, &fClean))
                return error("VerifyDB(): *** irrecoverable inconsistency in block data at %d, hash=%s", pindex->nHeight, pindex->GetBlockHash().ToString());
            pindexState = pindex->pprev;
            if (!fClean) {
                nGoodTransactions = 0;
                pindexFailure = pindex;
            } else
                nGoodTransactions += block.vtx.size();
        }
        if (ShutdownRequested())
            return true;
    }
    if (pindexFailure)
        return error("VerifyDB(): *** coin database inconsistencies found (last %i blocks, %i good transactions before that)\n", chainActive.Height() - pindexFailure->nHeight + 1, nGoodTransactions);

    // check level 4: try reconnecting blocks
    if (nCheckLevel >= 4) {
        CBlockIndex *pindex = pindexState;
        while (pindex != chainActive.Tip()) {
            boost::this_thread::interruption_point();
            uiInterface.ShowProgress(_("Verifying blocks..."), std::max(1, std::min(99, 100 - (int)(((double)(chainActive.Height() - pindex->nHeight)) / (double)nCheckDepth * 50))));
            pindex = chainActive.Next(pindex);
            CBlock block;
            if (!ReadBlockFromDisk(block, pindex))
                return error("VerifyDB(): *** ReadBlockFromDisk failed at %d, hash=%s", pindex->nHeight, pindex->GetBlockHash().ToString());
            if (!ConnectBlock(block, state, pindex, coins))
                return error("VerifyDB(): *** found unconnectable block at %d, hash=%s", pindex->nHeight, pindex->GetBlockHash().ToString());
        }
    }

    LogPrintf("No coin database inconsistencies in last %i blocks (%i transactions)\n", chainActive.Height() - pindexState->nHeight, nGoodTransactions);

    return true;
}

bool RewindBlockIndex(const CChainParams& params, bool& clearWitnessCaches)
{
    LOCK(cs_main);

    // RewindBlockIndex is called after LoadBlockIndex, so at this point every block
    // index will have nCachedBranchId set based on the values previously persisted
    // to disk. By definition, a set nCachedBranchId means that the block was
    // fully-validated under the corresponding consensus rules. Thus we can quickly
    // identify whether the current active chain matches our expected sequence of
    // consensus rule changes, with two checks:
    //
    // - BLOCK_ACTIVATES_UPGRADE is set only on blocks that activate upgrades.
    // - nCachedBranchId for each block matches what we expect.
    auto sufficientlyValidated = [&params](const CBlockIndex* pindex) {
        auto consensus = params.GetConsensus();
        bool fFlagSet = pindex->nStatus & BLOCK_ACTIVATES_UPGRADE;
        bool fFlagExpected = IsActivationHeightForAnyUpgrade(pindex->nHeight, consensus);
        return fFlagSet == fFlagExpected &&
            pindex->nCachedBranchId &&
            *pindex->nCachedBranchId == CurrentEpochBranchId(pindex->nHeight, consensus);
    };

    int nHeight = 1;
    while (nHeight <= chainActive.Height()) {
        if (!sufficientlyValidated(chainActive[nHeight])) {
            break;
        }
        nHeight++;
    }

    // nHeight is now the height of the first insufficiently-validated block, or tipheight + 1
    auto rewindLength = chainActive.Height() - nHeight;
    clearWitnessCaches = false;

    if (rewindLength > 0) {
        LogPrintf("*** First insufficiently validated block at height %d, rewind length %d\n", nHeight, rewindLength);
        const uint256 *phashFirstInsufValidated = chainActive[nHeight]->phashBlock;
        auto networkID = params.NetworkIDString();

        // This is true when we intend to do a long rewind.
        bool intendedRewind =
            (networkID == "test" && nHeight == 252500 && *phashFirstInsufValidated ==
             uint256S("0018bd16a9c6f15795a754c498d2b2083ab78f14dae44a66a8d0e90ba8464d9c"));

        clearWitnessCaches = (rewindLength > MAX_REORG_LENGTH && intendedRewind);

        if (clearWitnessCaches) {
            auto msg = strprintf(_(
                "An intended block chain rewind has been detected: network %s, hash %s, height %d"
                ), networkID, phashFirstInsufValidated->GetHex(), nHeight);
            LogPrintf("*** %s\n", msg);
        }

        if (rewindLength > MAX_REORG_LENGTH && !intendedRewind) {
            auto pindexOldTip = chainActive.Tip();
            auto pindexRewind = chainActive[nHeight - 1];
            auto msg = strprintf(_(
                "A block chain rewind has been detected that would roll back %d blocks! "
                "This is larger than the maximum of %d blocks, and so the node is shutting down for your safety."
                ), rewindLength, MAX_REORG_LENGTH) + "\n\n" +
                _("Rewind details") + ":\n" +
                "- " + strprintf(_("Current tip:   %s, height %d"),
                    pindexOldTip->phashBlock->GetHex(), pindexOldTip->nHeight) + "\n" +
                "- " + strprintf(_("Rewinding to:  %s, height %d"),
                    pindexRewind->phashBlock->GetHex(), pindexRewind->nHeight) + "\n\n" +
                _("Please help, human!");
            LogPrintf("*** %s\n", msg);
            uiInterface.ThreadSafeMessageBox(msg, "", CClientUIInterface::MSG_ERROR);
            StartShutdown();
            return false;
        }
    }

    CValidationState state;
    CBlockIndex* pindex = chainActive.Tip();
    while (chainActive.Height() >= nHeight) {
        if (fPruneMode && !(chainActive.Tip()->nStatus & BLOCK_HAVE_DATA)) {
            // If pruning, don't try rewinding past the HAVE_DATA point;
            // since older blocks can't be served anyway, there's
            // no need to walk further, and trying to DisconnectTip()
            // will fail (and require a needless reindex/redownload
            // of the blockchain).
            break;
        }
        if (!DisconnectTip(state, true)) {
            return error("RewindBlockIndex: unable to disconnect block at height %i", pindex->nHeight);
        }
        // Occasionally flush state to disk.
        if (!FlushStateToDisk(state, FLUSH_STATE_PERIODIC))
            return false;
    }

    // Collect blocks to be removed (blocks in mapBlockIndex must be at least BLOCK_VALID_TREE).
    // We do this after actual disconnecting, otherwise we'll end up writing the lack of data
    // to disk before writing the chainstate, resulting in a failure to continue if interrupted.
    std::vector<const CBlockIndex*> vBlocks;
    for (BlockMap::iterator it = mapBlockIndex.begin(); it != mapBlockIndex.end(); it++) {
        CBlockIndex* pindexIter = it->second;

        // Note: If we encounter an insufficiently validated block that
        // is on chainActive, it must be because we are a pruning node, and
        // this block or some successor doesn't HAVE_DATA, so we were unable to
        // rewind all the way.  Blocks remaining on chainActive at this point
        // must not have their validity reduced.
        if (!sufficientlyValidated(pindexIter) && !chainActive.Contains(pindexIter)) {
            // Add to the list of blocks to remove
            vBlocks.push_back(pindexIter);
            if (pindexIter == pindexBestInvalid) {
                // Reset invalid block marker if it was pointing to this block
                pindexBestInvalid = NULL;
            }
            // Update indices
            setBlockIndexCandidates.erase(pindexIter);
            auto ret = mapBlocksUnlinked.equal_range(pindexIter->pprev);
            while (ret.first != ret.second) {
                if (ret.first->second == pindexIter) {
                    mapBlocksUnlinked.erase(ret.first++);
                } else {
                    ++ret.first;
                }
            }
        } else if (pindexIter->IsValid(BLOCK_VALID_TRANSACTIONS) && pindexIter->nChainTx) {
            setBlockIndexCandidates.insert(pindexIter);
        }
    }

    // Set pindexBestHeader to the current chain tip
    // (since we are about to delete the block it is pointing to)
    pindexBestHeader = chainActive.Tip();

    // Erase block indices on-disk
    if (!pblocktree->EraseBatchSync(vBlocks)) {
        return AbortNode(state, "Failed to erase from block index database");
    }

    // Erase block indices in-memory
    for (auto pindex : vBlocks) {
        auto ret = mapBlockIndex.find(*pindex->phashBlock);
        if (ret != mapBlockIndex.end()) {
            mapBlockIndex.erase(ret);
            delete pindex;
        }
    }

    PruneBlockIndexCandidates();

    CheckBlockIndex();

    if (!FlushStateToDisk(state, FLUSH_STATE_ALWAYS)) {
        return false;
    }

    return true;
}

void UnloadBlockIndex()
{
    LOCK(cs_main);
    setBlockIndexCandidates.clear();
    chainActive.SetTip(NULL);
    pindexBestInvalid = NULL;
    pindexBestHeader = NULL;
    mempool.clear();
    mapOrphanTransactions.clear();
    mapOrphanTransactionsByPrev.clear();
    nSyncStarted = 0;
    mapBlocksUnlinked.clear();
    vinfoBlockFile.clear();
    nLastBlockFile = 0;
    nBlockSequenceId = 1;
    mapBlockSource.clear();
    mapBlocksInFlight.clear();
    nQueuedValidatedHeaders = 0;
    nPreferredDownload = 0;
    setDirtyBlockIndex.clear();
    setDirtyFileInfo.clear();
    mapNodeState.clear();
    recentRejects.reset(NULL);

    BOOST_FOREACH(BlockMap::value_type& entry, mapBlockIndex) {
        delete entry.second;
    }
    mapBlockIndex.clear();
    fHavePruned = false;
}

bool LoadBlockIndex()
{
    // Load block index from databases
    if (!fReindex && !LoadBlockIndexDB())
        return false;
    return true;
}


bool InitBlockIndex() {
    const CChainParams& chainparams = Params();
    LOCK(cs_main);

    // Initialize global variables that cannot be constructed at startup.
    recentRejects.reset(new CRollingBloomFilter(120000, 0.000001));

    // Check whether we're already initialized
    if (chainActive.Genesis() != NULL)
        return true;

    // Use the provided setting for -txindex in the new database
    fTxIndex = GetBoolArg("-txindex", false);
    pblocktree->WriteFlag("txindex", fTxIndex);
    LogPrintf("Initializing databases...\n");

    // Only add the genesis block if not reindexing (in which case we reuse the one already on disk)
    if (!fReindex) {
        try {
            CBlock &block = const_cast<CBlock&>(Params().GenesisBlock());
            // Start new block file
            unsigned int nBlockSize = ::GetSerializeSize(block, SER_DISK, CLIENT_VERSION);
            CDiskBlockPos blockPos;
            CValidationState state;
            if (!FindBlockPos(state, blockPos, nBlockSize+8, 0, block.GetBlockTime()))
                return error("LoadBlockIndex(): FindBlockPos failed");
            if (!WriteBlockToDisk(block, blockPos, chainparams.MessageStart()))
                return error("LoadBlockIndex(): writing genesis block to disk failed");
            CBlockIndex *pindex = AddToBlockIndex(block);
            if (!ReceivedBlockTransactions(block, state, pindex, blockPos))
                return error("LoadBlockIndex(): genesis block not accepted");
            if (!ActivateBestChain(state, &block))
                return error("LoadBlockIndex(): genesis block cannot be activated");
            // Force a chainstate write so that when we VerifyDB in a moment, it doesn't check stale data
            return FlushStateToDisk(state, FLUSH_STATE_ALWAYS);
        } catch (const std::runtime_error& e) {
            return error("LoadBlockIndex(): failed to initialize block database: %s", e.what());
        }
    }

    return true;
}



bool LoadExternalBlockFile(FILE* fileIn, CDiskBlockPos *dbp)
{
    const CChainParams& chainparams = Params();
    // Map of disk positions for blocks with unknown parent (only used for reindex)
    static std::multimap<uint256, CDiskBlockPos> mapBlocksUnknownParent;
    int64_t nStart = GetTimeMillis();

    int nLoaded = 0;
    try {
        // This takes over fileIn and calls fclose() on it in the CBufferedFile destructor
        CBufferedFile blkdat(fileIn, 2*MAX_BLOCK_SIZE, MAX_BLOCK_SIZE+8, SER_DISK, CLIENT_VERSION);
        uint64_t nRewind = blkdat.GetPos();
        while (!blkdat.eof()) {
            boost::this_thread::interruption_point();

            blkdat.SetPos(nRewind);
            nRewind++; // start one byte further next time, in case of failure
            blkdat.SetLimit(); // remove former limit
            unsigned int nSize = 0;
            try {
                // locate a header
                unsigned char buf[MESSAGE_START_SIZE];
                blkdat.FindByte(Params().MessageStart()[0]);
                nRewind = blkdat.GetPos()+1;
                blkdat >> FLATDATA(buf);
                if (memcmp(buf, Params().MessageStart(), MESSAGE_START_SIZE))
                    continue;
                // read size
                blkdat >> nSize;
                if (nSize < 80 || nSize > MAX_BLOCK_SIZE)
                    continue;
            } catch (const std::exception&) {
                // no valid block header found; don't complain
                break;
            }
            try {
                // read block
                uint64_t nBlockPos = blkdat.GetPos();
                if (dbp)
                    dbp->nPos = nBlockPos;
                blkdat.SetLimit(nBlockPos + nSize);
                blkdat.SetPos(nBlockPos);
                CBlock block;
                blkdat >> block;
                nRewind = blkdat.GetPos();

                // detect out of order blocks, and store them for later
                uint256 hash = block.GetHash();
                if (hash != chainparams.GetConsensus().hashGenesisBlock && mapBlockIndex.find(block.hashPrevBlock) == mapBlockIndex.end()) {
                    LogPrint("reindex", "%s: Out of order block %s, parent %s not known\n", __func__, hash.ToString(),
                            block.hashPrevBlock.ToString());
                    if (dbp)
                        mapBlocksUnknownParent.insert(std::make_pair(block.hashPrevBlock, *dbp));
                    continue;
                }

                // process in case the block isn't known yet
                if (mapBlockIndex.count(hash) == 0 || (mapBlockIndex[hash]->nStatus & BLOCK_HAVE_DATA) == 0) {
                    CValidationState state;
                    if (ProcessNewBlock(state, NULL, &block, true, dbp))
                        nLoaded++;
                    if (state.IsError())
                        break;
                } else if (hash != chainparams.GetConsensus().hashGenesisBlock && mapBlockIndex[hash]->nHeight % 1000 == 0) {
                    LogPrintf("Block Import: already had block %s at height %d\n", hash.ToString(), mapBlockIndex[hash]->nHeight);
                }

                NotifyHeaderTip();

                // Recursively process earlier encountered successors of this block
                deque<uint256> queue;
                queue.push_back(hash);
                while (!queue.empty()) {
                    uint256 head = queue.front();
                    queue.pop_front();
                    std::pair<std::multimap<uint256, CDiskBlockPos>::iterator, std::multimap<uint256, CDiskBlockPos>::iterator> range = mapBlocksUnknownParent.equal_range(head);
                    while (range.first != range.second) {
                        std::multimap<uint256, CDiskBlockPos>::iterator it = range.first;
                        if (ReadBlockFromDisk(block, it->second))
                        {
                            LogPrintf("%s: Processing out of order child %s of %s\n", __func__, block.GetHash().ToString(),
                                    head.ToString());
                            CValidationState dummy;
                            if (ProcessNewBlock(dummy, NULL, &block, true, &it->second))
                            {
                                nLoaded++;
                                queue.push_back(block.GetHash());
                            }
                        }
                        range.first++;
                        mapBlocksUnknownParent.erase(it);
                        NotifyHeaderTip();
                    }
                }
            } catch (const std::exception& e) {
                LogPrintf("%s: Deserialize or I/O error - %s\n", __func__, e.what());
            }
        }
    } catch (const std::runtime_error& e) {
        AbortNode(std::string("System error: ") + e.what());
    }
    if (nLoaded > 0)
        LogPrintf("Loaded %i blocks from external file in %dms\n", nLoaded, GetTimeMillis() - nStart);
    return nLoaded > 0;
}

void static CheckBlockIndex()
{
    const Consensus::Params& consensusParams = Params().GetConsensus();
    if (!fCheckBlockIndex) {
        return;
    }

    LOCK(cs_main);

    // During a reindex, we read the genesis block and call CheckBlockIndex before ActivateBestChain,
    // so we have the genesis block in mapBlockIndex but no active chain.  (A few of the tests when
    // iterating the block tree require that chainActive has been initialized.)
    if (chainActive.Height() < 0) {
        assert(mapBlockIndex.size() <= 1);
        return;
    }

    // Build forward-pointing map of the entire block tree.
    std::multimap<CBlockIndex*,CBlockIndex*> forward;
    for (BlockMap::iterator it = mapBlockIndex.begin(); it != mapBlockIndex.end(); it++) {
        forward.insert(std::make_pair(it->second->pprev, it->second));
    }

    assert(forward.size() == mapBlockIndex.size());

    std::pair<std::multimap<CBlockIndex*,CBlockIndex*>::iterator,std::multimap<CBlockIndex*,CBlockIndex*>::iterator> rangeGenesis = forward.equal_range(NULL);
    CBlockIndex *pindex = rangeGenesis.first->second;
    rangeGenesis.first++;
    assert(rangeGenesis.first == rangeGenesis.second); // There is only one index entry with parent NULL.

    // Iterate over the entire block tree, using depth-first search.
    // Along the way, remember whether there are blocks on the path from genesis
    // block being explored which are the first to have certain properties.
    size_t nNodes = 0;
    int nHeight = 0;
    CBlockIndex* pindexFirstInvalid = NULL; // Oldest ancestor of pindex which is invalid.
    CBlockIndex* pindexFirstMissing = NULL; // Oldest ancestor of pindex which does not have BLOCK_HAVE_DATA.
    CBlockIndex* pindexFirstNeverProcessed = NULL; // Oldest ancestor of pindex for which nTx == 0.
    CBlockIndex* pindexFirstNotTreeValid = NULL; // Oldest ancestor of pindex which does not have BLOCK_VALID_TREE (regardless of being valid or not).
    CBlockIndex* pindexFirstNotTransactionsValid = NULL; // Oldest ancestor of pindex which does not have BLOCK_VALID_TRANSACTIONS (regardless of being valid or not).
    CBlockIndex* pindexFirstNotChainValid = NULL; // Oldest ancestor of pindex which does not have BLOCK_VALID_CHAIN (regardless of being valid or not).
    CBlockIndex* pindexFirstNotScriptsValid = NULL; // Oldest ancestor of pindex which does not have BLOCK_VALID_SCRIPTS (regardless of being valid or not).
    while (pindex != NULL) {
        nNodes++;
        if (pindexFirstInvalid == NULL && pindex->nStatus & BLOCK_FAILED_VALID) pindexFirstInvalid = pindex;
        if (pindexFirstMissing == NULL && !(pindex->nStatus & BLOCK_HAVE_DATA)) pindexFirstMissing = pindex;
        if (pindexFirstNeverProcessed == NULL && pindex->nTx == 0) pindexFirstNeverProcessed = pindex;
        if (pindex->pprev != NULL && pindexFirstNotTreeValid == NULL && (pindex->nStatus & BLOCK_VALID_MASK) < BLOCK_VALID_TREE) pindexFirstNotTreeValid = pindex;
        if (pindex->pprev != NULL && pindexFirstNotTransactionsValid == NULL && (pindex->nStatus & BLOCK_VALID_MASK) < BLOCK_VALID_TRANSACTIONS) pindexFirstNotTransactionsValid = pindex;
        if (pindex->pprev != NULL && pindexFirstNotChainValid == NULL && (pindex->nStatus & BLOCK_VALID_MASK) < BLOCK_VALID_CHAIN) pindexFirstNotChainValid = pindex;
        if (pindex->pprev != NULL && pindexFirstNotScriptsValid == NULL && (pindex->nStatus & BLOCK_VALID_MASK) < BLOCK_VALID_SCRIPTS) pindexFirstNotScriptsValid = pindex;

        // Begin: actual consistency checks.
        if (pindex->pprev == NULL) {
            // Genesis block checks.
            assert(pindex->GetBlockHash() == consensusParams.hashGenesisBlock); // Genesis block's hash must match.
            assert(pindex == chainActive.Genesis()); // The current active chain's genesis block must be this block.
        }
        if (pindex->nChainTx == 0) assert(pindex->nSequenceId == 0);  // nSequenceId can't be set for blocks that aren't linked
        // VALID_TRANSACTIONS is equivalent to nTx > 0 for all nodes (whether or not pruning has occurred).
        // HAVE_DATA is only equivalent to nTx > 0 (or VALID_TRANSACTIONS) if no pruning has occurred.
        if (!fHavePruned) {
            // If we've never pruned, then HAVE_DATA should be equivalent to nTx > 0
            assert(!(pindex->nStatus & BLOCK_HAVE_DATA) == (pindex->nTx == 0));
            assert(pindexFirstMissing == pindexFirstNeverProcessed);
        } else {
            // If we have pruned, then we can only say that HAVE_DATA implies nTx > 0
            if (pindex->nStatus & BLOCK_HAVE_DATA) assert(pindex->nTx > 0);
        }
        if (pindex->nStatus & BLOCK_HAVE_UNDO) assert(pindex->nStatus & BLOCK_HAVE_DATA);
        assert(((pindex->nStatus & BLOCK_VALID_MASK) >= BLOCK_VALID_TRANSACTIONS) == (pindex->nTx > 0)); // This is pruning-independent.
        // All parents having had data (at some point) is equivalent to all parents being VALID_TRANSACTIONS, which is equivalent to nChainTx being set.
        assert((pindexFirstNeverProcessed != NULL) == (pindex->nChainTx == 0)); // nChainTx != 0 is used to signal that all parent blocks have been processed (but may have been pruned).
        assert((pindexFirstNotTransactionsValid != NULL) == (pindex->nChainTx == 0));
        assert(pindex->nHeight == nHeight); // nHeight must be consistent.
        assert(pindex->pprev == NULL || pindex->nChainWork >= pindex->pprev->nChainWork); // For every block except the genesis block, the chainwork must be larger than the parent's.
        assert(nHeight < 2 || (pindex->pskip && (pindex->pskip->nHeight < nHeight))); // The pskip pointer must point back for all but the first 2 blocks.
        assert(pindexFirstNotTreeValid == NULL); // All mapBlockIndex entries must at least be TREE valid
        if ((pindex->nStatus & BLOCK_VALID_MASK) >= BLOCK_VALID_TREE) assert(pindexFirstNotTreeValid == NULL); // TREE valid implies all parents are TREE valid
        if ((pindex->nStatus & BLOCK_VALID_MASK) >= BLOCK_VALID_CHAIN) assert(pindexFirstNotChainValid == NULL); // CHAIN valid implies all parents are CHAIN valid
        if ((pindex->nStatus & BLOCK_VALID_MASK) >= BLOCK_VALID_SCRIPTS) assert(pindexFirstNotScriptsValid == NULL); // SCRIPTS valid implies all parents are SCRIPTS valid
        if (pindexFirstInvalid == NULL) {
            // Checks for not-invalid blocks.
            assert((pindex->nStatus & BLOCK_FAILED_MASK) == 0); // The failed mask cannot be set for blocks without invalid parents.
        }
        if (!CBlockIndexWorkComparator()(pindex, chainActive.Tip()) && pindexFirstNeverProcessed == NULL) {
            if (pindexFirstInvalid == NULL) {
                // If this block sorts at least as good as the current tip and
                // is valid and we have all data for its parents, it must be in
                // setBlockIndexCandidates.  chainActive.Tip() must also be there
                // even if some data has been pruned.
                if (pindexFirstMissing == NULL || pindex == chainActive.Tip()) {
                    assert(setBlockIndexCandidates.count(pindex));
                }
                // If some parent is missing, then it could be that this block was in
                // setBlockIndexCandidates but had to be removed because of the missing data.
                // In this case it must be in mapBlocksUnlinked -- see test below.
            }
        } else { // If this block sorts worse than the current tip or some ancestor's block has never been seen, it cannot be in setBlockIndexCandidates.
            assert(setBlockIndexCandidates.count(pindex) == 0);
        }
        // Check whether this block is in mapBlocksUnlinked.
        std::pair<std::multimap<CBlockIndex*,CBlockIndex*>::iterator,std::multimap<CBlockIndex*,CBlockIndex*>::iterator> rangeUnlinked = mapBlocksUnlinked.equal_range(pindex->pprev);
        bool foundInUnlinked = false;
        while (rangeUnlinked.first != rangeUnlinked.second) {
            assert(rangeUnlinked.first->first == pindex->pprev);
            if (rangeUnlinked.first->second == pindex) {
                foundInUnlinked = true;
                break;
            }
            rangeUnlinked.first++;
        }
        if (pindex->pprev && (pindex->nStatus & BLOCK_HAVE_DATA) && pindexFirstNeverProcessed != NULL && pindexFirstInvalid == NULL) {
            // If this block has block data available, some parent was never received, and has no invalid parents, it must be in mapBlocksUnlinked.
            assert(foundInUnlinked);
        }
        if (!(pindex->nStatus & BLOCK_HAVE_DATA)) assert(!foundInUnlinked); // Can't be in mapBlocksUnlinked if we don't HAVE_DATA
        if (pindexFirstMissing == NULL) assert(!foundInUnlinked); // We aren't missing data for any parent -- cannot be in mapBlocksUnlinked.
        if (pindex->pprev && (pindex->nStatus & BLOCK_HAVE_DATA) && pindexFirstNeverProcessed == NULL && pindexFirstMissing != NULL) {
            // We HAVE_DATA for this block, have received data for all parents at some point, but we're currently missing data for some parent.
            assert(fHavePruned); // We must have pruned.
            // This block may have entered mapBlocksUnlinked if:
            //  - it has a descendant that at some point had more work than the
            //    tip, and
            //  - we tried switching to that descendant but were missing
            //    data for some intermediate block between chainActive and the
            //    tip.
            // So if this block is itself better than chainActive.Tip() and it wasn't in
            // setBlockIndexCandidates, then it must be in mapBlocksUnlinked.
            if (!CBlockIndexWorkComparator()(pindex, chainActive.Tip()) && setBlockIndexCandidates.count(pindex) == 0) {
                if (pindexFirstInvalid == NULL) {
                    assert(foundInUnlinked);
                }
            }
        }
        // assert(pindex->GetBlockHash() == pindex->GetBlockHeader().GetHash()); // Perhaps too slow
        // End: actual consistency checks.

        // Try descending into the first subnode.
        std::pair<std::multimap<CBlockIndex*,CBlockIndex*>::iterator,std::multimap<CBlockIndex*,CBlockIndex*>::iterator> range = forward.equal_range(pindex);
        if (range.first != range.second) {
            // A subnode was found.
            pindex = range.first->second;
            nHeight++;
            continue;
        }
        // This is a leaf node.
        // Move upwards until we reach a node of which we have not yet visited the last child.
        while (pindex) {
            // We are going to either move to a parent or a sibling of pindex.
            // If pindex was the first with a certain property, unset the corresponding variable.
            if (pindex == pindexFirstInvalid) pindexFirstInvalid = NULL;
            if (pindex == pindexFirstMissing) pindexFirstMissing = NULL;
            if (pindex == pindexFirstNeverProcessed) pindexFirstNeverProcessed = NULL;
            if (pindex == pindexFirstNotTreeValid) pindexFirstNotTreeValid = NULL;
            if (pindex == pindexFirstNotTransactionsValid) pindexFirstNotTransactionsValid = NULL;
            if (pindex == pindexFirstNotChainValid) pindexFirstNotChainValid = NULL;
            if (pindex == pindexFirstNotScriptsValid) pindexFirstNotScriptsValid = NULL;
            // Find our parent.
            CBlockIndex* pindexPar = pindex->pprev;
            // Find which child we just visited.
            std::pair<std::multimap<CBlockIndex*,CBlockIndex*>::iterator,std::multimap<CBlockIndex*,CBlockIndex*>::iterator> rangePar = forward.equal_range(pindexPar);
            while (rangePar.first->second != pindex) {
                assert(rangePar.first != rangePar.second); // Our parent must have at least the node we're coming from as child.
                rangePar.first++;
            }
            // Proceed to the next one.
            rangePar.first++;
            if (rangePar.first != rangePar.second) {
                // Move to the sibling.
                pindex = rangePar.first->second;
                break;
            } else {
                // Move up further.
                pindex = pindexPar;
                nHeight--;
                continue;
            }
        }
    }

    // Check that we actually traversed the entire map.
    assert(nNodes == forward.size());
}

//////////////////////////////////////////////////////////////////////////////
//
// CAlert
//

std::string GetWarnings(const std::string& strFor)
{
    int nPriority = 0;
    string strStatusBar;
    string strRPC;

    if (!CLIENT_VERSION_IS_RELEASE)
        strStatusBar = _("This is a pre-release test build - use at your own risk - do not use for mining or merchant applications");

    if (GetBoolArg("-testsafemode", false))
        strStatusBar = strRPC = "testsafemode enabled";

    // Misc warnings like out of disk space and clock is wrong
    if (strMiscWarning != "")
    {
        nPriority = 1000;
        strStatusBar = strMiscWarning;
    }

    if (fLargeWorkForkFound)
    {
        nPriority = 2000;
        strStatusBar = strRPC = _("Warning: The network does not appear to fully agree! Some miners appear to be experiencing issues.");
    }
    else if (fLargeWorkInvalidChainFound)
    {
        nPriority = 2000;
        strStatusBar = strRPC = _("Warning: We do not appear to fully agree with our peers! You may need to upgrade, or other nodes may need to upgrade.");
    }

    // Alerts
    {
        LOCK(cs_mapAlerts);
        BOOST_FOREACH(PAIRTYPE(const uint256, CAlert)& item, mapAlerts)
        {
            const CAlert& alert = item.second;
            if (alert.AppliesToMe() && alert.nPriority > nPriority)
            {
                nPriority = alert.nPriority;
                strStatusBar = alert.strStatusBar;
                if (alert.nPriority >= ALERT_PRIORITY_SAFE_MODE) {
                    strRPC = alert.strRPCError;
                }
            }
        }
    }

    if (strFor == "statusbar")
        return strStatusBar;
    else if (strFor == "rpc")
        return strRPC;
    assert(!"GetWarnings(): invalid parameter");
    return "error";
}








//////////////////////////////////////////////////////////////////////////////
//
// Messages
//


bool static AlreadyHave(const CInv& inv) EXCLUSIVE_LOCKS_REQUIRED(cs_main)
{
    switch (inv.type)
    {
    case MSG_TX:
        {
            assert(recentRejects);
            if (chainActive.Tip()->GetBlockHash() != hashRecentRejectsChainTip)
            {
                // If the chain tip has changed previously rejected transactions
                // might be now valid, e.g. due to a nLockTime'd tx becoming valid,
                // or a double-spend. Reset the rejects filter and give those
                // txs a second chance.
                hashRecentRejectsChainTip = chainActive.Tip()->GetBlockHash();
                recentRejects->reset();
            }

            return recentRejects->contains(inv.hash) ||
                   mempool.exists(inv.hash) ||
                   mapOrphanTransactions.count(inv.hash) ||
                   pcoinsTip->HaveCoins(inv.hash);
        }
    case MSG_BLOCK:
        return mapBlockIndex.count(inv.hash);
    }
    // Don't know what it is, just say we already got one

    //MasterNode
    return masterNodeCtrl.AlreadyHave(inv);

}

void static ProcessGetData(CNode* pfrom)
{
    int currentHeight = GetHeight();

    std::deque<CInv>::iterator it = pfrom->vRecvGetData.begin();

    vector<CInv> vNotFound;

    LOCK(cs_main);

    while (it != pfrom->vRecvGetData.end()) {
        // Don't bother if send buffer is too full to respond anyway
        if (pfrom->nSendSize >= SendBufferSize())
            break;

        const CInv &inv = *it;
        {
            boost::this_thread::interruption_point();
            it++;

            if (inv.type == MSG_BLOCK || inv.type == MSG_FILTERED_BLOCK)
            {
                bool send = false;
                BlockMap::iterator mi = mapBlockIndex.find(inv.hash);
                if (mi != mapBlockIndex.end())
                {
                    if (chainActive.Contains(mi->second)) {
                        send = true;
                    } else {
                        static const int nOneMonth = 30 * 24 * 60 * 60;
                        // To prevent fingerprinting attacks, only send blocks outside of the active
                        // chain if they are valid, and no more than a month older (both in time, and in
                        // best equivalent proof of work) than the best header chain we know about.
                        send = mi->second->IsValid(BLOCK_VALID_SCRIPTS) && (pindexBestHeader != NULL) &&
                            (pindexBestHeader->GetBlockTime() - mi->second->GetBlockTime() < nOneMonth) &&
                            (GetBlockProofEquivalentTime(*pindexBestHeader, *mi->second, *pindexBestHeader, Params().GetConsensus()) < nOneMonth);
                        if (!send) {
                            LogPrintf("%s: ignoring request from peer=%i for old block that isn't in the main chain\n", __func__, pfrom->GetId());
                        }
                    }
                }
                // Pruned nodes may have deleted the block, so check whether
                // it's available before trying to send.
                if (send && (mi->second->nStatus & BLOCK_HAVE_DATA))
                {
                    // Send block from disk
                    CBlock block;
                    if (!ReadBlockFromDisk(block, (*mi).second))
                        assert(!"cannot load block from disk");
                    if (inv.type == MSG_BLOCK)
                        pfrom->PushMessage("block", block);
                    else // MSG_FILTERED_BLOCK)
                    {
                        LOCK(pfrom->cs_filter);
                        if (pfrom->pfilter)
                        {
                            CMerkleBlock merkleBlock(block, *pfrom->pfilter);
                            pfrom->PushMessage("merkleblock", merkleBlock);
                            // CMerkleBlock just contains hashes, so also push any transactions in the block the client did not see
                            // This avoids hurting performance by pointlessly requiring a round-trip
                            // Note that there is currently no way for a node to request any single transactions we didn't send here -
                            // they must either disconnect and retry or request the full block.
                            // Thus, the protocol spec specified allows for us to provide duplicate txn here,
                            // however we MUST always provide at least what the remote peer needs
                            typedef std::pair<unsigned int, uint256> PairType;
                            BOOST_FOREACH(PairType& pair, merkleBlock.vMatchedTxn)
                                if (!pfrom->setInventoryKnown.count(CInv(MSG_TX, pair.second)))
                                    pfrom->PushMessage("tx", block.vtx[pair.first]);
                        }
                        // else
                            // no response
                    }

                    // Trigger the peer node to send a getblocks request for the next batch of inventory
                    if (inv.hash == pfrom->hashContinue)
                    {
                        // Bypass PushInventory, this must send even if redundant,
                        // and we want it right after the last block so they don't
                        // wait for other stuff first.
                        vector<CInv> vInv;
                        vInv.push_back(CInv(MSG_BLOCK, chainActive.Tip()->GetBlockHash()));
                        pfrom->PushMessage("inv", vInv);
                        pfrom->hashContinue.SetNull();
                    }
                }
            }
            else if (inv.IsKnownType())
            {
                // Check the mempool to see if a transaction is expiring soon.  If so, do not send to peer.
                // Note that a transaction enters the mempool first, before the serialized form is cached
                // in mapRelay after a successful relay.
                bool isExpiringSoon = false;
                bool pushed = false;
                CTransaction tx;
                bool isInMempool = mempool.lookup(inv.hash, tx);
                if (isInMempool) {
                    isExpiringSoon = IsExpiringSoonTx(tx, currentHeight + 1);
                }

                if (!isExpiringSoon) {
                    // Send stream from relay memory
                    {
                        LOCK(cs_mapRelay);
                        map<CInv, CDataStream>::iterator mi = mapRelay.find(inv);
                        if (mi != mapRelay.end()) {
                            pfrom->PushMessage(inv.GetCommand(), (*mi).second);
                            pushed = true;
                        }
                    }
                    if (!pushed && inv.type == MSG_TX) {
                        if (isInMempool) {
                            CDataStream ss(SER_NETWORK, PROTOCOL_VERSION);
                            ss.reserve(1000);
                            ss << tx;
                            pfrom->PushMessage("tx", ss);
                            pushed = true;
                        }
                    }
                }

<<<<<<< HEAD
                //MasterNode
                if (!pushed) {
                    pushed = masterNodeCtrl.ProcessGetData(pfrom, inv);
                }

=======
>>>>>>> f8f65405
                if (!pushed) {
                    vNotFound.push_back(inv);
                }
            }

            // Track requests for our stuff.
            GetMainSignals().Inventory(inv.hash);

            if (inv.type == MSG_BLOCK || inv.type == MSG_FILTERED_BLOCK)
                break;
        }
    }

    pfrom->vRecvGetData.erase(pfrom->vRecvGetData.begin(), it);

    if (!vNotFound.empty()) {
        // Let the peer know that we didn't find what it asked for, so it doesn't
        // have to wait around forever. Currently only SPV clients actually care
        // about this message: it's needed when they are recursively walking the
        // dependencies of relevant unconfirmed transactions. SPV clients want to
        // do that because they want to know about (and store and rebroadcast and
        // risk analyze) the dependencies of transactions relevant to them, without
        // having to download the entire memory pool.
        pfrom->PushMessage("notfound", vNotFound);
    }
}

bool static ProcessMessage(CNode* pfrom, string strCommand, CDataStream& vRecv, int64_t nTimeReceived)
{
    const CChainParams& chainparams = Params();
    LogPrint("net", "received: %s (%u bytes) peer=%d\n", SanitizeString(strCommand), vRecv.size(), pfrom->id);
    if (mapArgs.count("-dropmessagestest") && GetRand(atoi(mapArgs["-dropmessagestest"])) == 0)
    {
        LogPrintf("dropmessagestest DROPPING RECV MESSAGE\n");
        return true;
    }


    if (strCommand == "version")
    {
        // Each connection can only send one version message
        if (pfrom->nVersion != 0)
        {
            pfrom->PushMessage("reject", strCommand, REJECT_DUPLICATE, string("Duplicate version message"));
            Misbehaving(pfrom->GetId(), 1);
            return false;
        }

        int64_t nTime;
        CAddress addrMe;
        CAddress addrFrom;
        uint64_t nNonce = 1;
        vRecv >> pfrom->nVersion >> pfrom->nServices >> nTime >> addrMe;
        if (pfrom->nVersion < MIN_PEER_PROTO_VERSION)
        {
            // disconnect from peers older than this proto version
            LogPrintf("peer=%d using obsolete version %i; disconnecting\n", pfrom->id, pfrom->nVersion);
            pfrom->PushMessage("reject", strCommand, REJECT_OBSOLETE,
                               strprintf("Version must be %d or greater", MIN_PEER_PROTO_VERSION));
            pfrom->fDisconnect = true;
            return false;
        }

        // Reject incoming connections from nodes that don't know about the current epoch
        const Consensus::Params& params = Params().GetConsensus();
        auto currentEpoch = CurrentEpoch(GetHeight(), params);
        if (pfrom->nVersion < params.vUpgrades[currentEpoch].nProtocolVersion)
        {
            LogPrintf("peer=%d using obsolete version %i; disconnecting\n", pfrom->id, pfrom->nVersion);
            pfrom->PushMessage("reject", strCommand, REJECT_OBSOLETE,
                            strprintf("Version must be %d or greater",
                            params.vUpgrades[currentEpoch].nProtocolVersion));
            pfrom->fDisconnect = true;
            return false;
        }

        if (pfrom->nVersion == 10300)
            pfrom->nVersion = 300;
        if (!vRecv.empty())
            vRecv >> addrFrom >> nNonce;
        if (!vRecv.empty()) {
            vRecv >> LIMITED_STRING(pfrom->strSubVer, MAX_SUBVERSION_LENGTH);
            pfrom->cleanSubVer = SanitizeString(pfrom->strSubVer);
        }
        if (!vRecv.empty())
            vRecv >> pfrom->nStartingHeight;
        if (!vRecv.empty())
            vRecv >> pfrom->fRelayTxes; // set to true after we get the first filter* message
        else
            pfrom->fRelayTxes = true;

        // Disconnect if we connected to ourself
        if (nNonce == nLocalHostNonce && nNonce > 1)
        {
            LogPrintf("connected to self at %s, disconnecting\n", pfrom->addr.ToString());
            pfrom->fDisconnect = true;
            return true;
        }

        pfrom->addrLocal = addrMe;
        if (pfrom->fInbound && addrMe.IsRoutable())
        {
            SeenLocal(addrMe);
        }

        // Be shy and don't send version until we hear
        if (pfrom->fInbound)
            pfrom->PushVersion();

        pfrom->fClient = !(pfrom->nServices & NODE_NETWORK);

        // Potentially mark this peer as a preferred download peer.
        UpdatePreferredDownload(pfrom, State(pfrom->GetId()));

        // Change version
        pfrom->PushMessage("verack");
        pfrom->ssSend.SetVersion(min(pfrom->nVersion, PROTOCOL_VERSION));

        if (!pfrom->fInbound)
        {
            // Advertise our address
            if (fListen && !IsInitialBlockDownload())
            {
                CAddress addr = GetLocalAddress(&pfrom->addr);
                if (addr.IsRoutable())
                {
                    LogPrintf("ProcessMessages: advertizing address %s\n", addr.ToString());
                    pfrom->PushAddress(addr);
                } else if (IsPeerAddrLocalGood(pfrom)) {
                    addr.SetIP(pfrom->addrLocal);
                    LogPrintf("ProcessMessages: advertizing address %s\n", addr.ToString());
                    pfrom->PushAddress(addr);
                }
            }

            // Get recent addresses
            if (pfrom->fOneShot || pfrom->nVersion >= CADDR_TIME_VERSION || addrman.size() < 1000)
            {
                pfrom->PushMessage("getaddr");
                pfrom->fGetAddr = true;
            }
            addrman.Good(pfrom->addr);
        } else {
            if (((CNetAddr)pfrom->addr) == (CNetAddr)addrFrom)
            {
                addrman.Add(addrFrom, addrFrom);
                addrman.Good(addrFrom);
            }
        }

        // Relay alerts
        {
            LOCK(cs_mapAlerts);
            BOOST_FOREACH(PAIRTYPE(const uint256, CAlert)& item, mapAlerts)
                item.second.RelayTo(pfrom);
        }

        pfrom->fSuccessfullyConnected = true;

        string remoteAddr;
        if (fLogIPs)
            remoteAddr = ", peeraddr=" + pfrom->addr.ToString();

        LogPrintf("receive version message: %s: version %d, blocks=%d, us=%s, peer=%d%s\n",
                  pfrom->cleanSubVer, pfrom->nVersion,
                  pfrom->nStartingHeight, addrMe.ToString(), pfrom->id,
                  remoteAddr);

        int64_t nTimeOffset = nTime - GetTime();
        pfrom->nTimeOffset = nTimeOffset;
        AddTimeData(pfrom->addr, nTimeOffset);
    }


    else if (pfrom->nVersion == 0)
    {
        // Must have a version message before anything else
        Misbehaving(pfrom->GetId(), 1);
        return false;
    }


    else if (strCommand == "verack")
    {
        pfrom->SetRecvVersion(min(pfrom->nVersion, PROTOCOL_VERSION));

        // Mark this node as currently connected, so we update its timestamp later.
        if (pfrom->fNetworkNode) {
            LOCK(cs_main);
            State(pfrom->GetId())->fCurrentlyConnected = true;
        }
    }


    // Disconnect existing peer connection when:
    // 1. The version message has been received
    // 2. Peer version is below the minimum version for the current epoch
    else if (pfrom->nVersion < chainparams.GetConsensus().vUpgrades[
        CurrentEpoch(GetHeight(), chainparams.GetConsensus())].nProtocolVersion)
    {
        LogPrintf("peer=%d using obsolete version %i; disconnecting\n", pfrom->id, pfrom->nVersion);
        pfrom->PushMessage("reject", strCommand, REJECT_OBSOLETE,
                            strprintf("Version must be %d or greater",
                            chainparams.GetConsensus().vUpgrades[
                                CurrentEpoch(GetHeight(), chainparams.GetConsensus())].nProtocolVersion));
        pfrom->fDisconnect = true;
        return false;
    }


    else if (strCommand == "addr")
    {
        vector<CAddress> vAddr;
        vRecv >> vAddr;

        // Don't want addr from older versions unless seeding
        if (pfrom->nVersion < CADDR_TIME_VERSION && addrman.size() > 1000)
            return true;
        if (vAddr.size() > 1000)
        {
            Misbehaving(pfrom->GetId(), 20);
            return error("message addr size() = %u", vAddr.size());
        }

        // Store the new addresses
        vector<CAddress> vAddrOk;
        int64_t nNow = GetAdjustedTime();
        int64_t nSince = nNow - 10 * 60;
        BOOST_FOREACH(CAddress& addr, vAddr)
        {
            boost::this_thread::interruption_point();

            if (addr.nTime <= 100000000 || addr.nTime > nNow + 10 * 60)
                addr.nTime = nNow - 5 * 24 * 60 * 60;
            pfrom->AddAddressKnown(addr);
            bool fReachable = IsReachable(addr);
            if (addr.nTime > nSince && !pfrom->fGetAddr && vAddr.size() <= 10 && addr.IsRoutable())
            {
                // Relay to a limited number of other nodes
                {
                    LOCK(cs_vNodes);
                    // Use deterministic randomness to send to the same nodes for 24 hours
                    // at a time so the addrKnowns of the chosen nodes prevent repeats
                    static uint256 hashSalt;
                    if (hashSalt.IsNull())
                        hashSalt = GetRandHash();
                    uint64_t hashAddr = addr.GetHash();
                    uint256 hashRand = ArithToUint256(UintToArith256(hashSalt) ^ (hashAddr<<32) ^ ((GetTime()+hashAddr)/(24*60*60)));
                    hashRand = Hash(BEGIN(hashRand), END(hashRand));
                    multimap<uint256, CNode*> mapMix;
                    BOOST_FOREACH(CNode* pnode, vNodes)
                    {
                        if (pnode->nVersion < CADDR_TIME_VERSION)
                            continue;
                        unsigned int nPointer;
                        memcpy(&nPointer, &pnode, sizeof(nPointer));
                        uint256 hashKey = ArithToUint256(UintToArith256(hashRand) ^ nPointer);
                        hashKey = Hash(BEGIN(hashKey), END(hashKey));
                        mapMix.insert(make_pair(hashKey, pnode));
                    }
                    int nRelayNodes = fReachable ? 2 : 1; // limited relaying of addresses outside our network(s)
                    for (multimap<uint256, CNode*>::iterator mi = mapMix.begin(); mi != mapMix.end() && nRelayNodes-- > 0; ++mi)
                        ((*mi).second)->PushAddress(addr);
                }
            }
            // Do not store addresses outside our network
            if (fReachable)
                vAddrOk.push_back(addr);
        }
        addrman.Add(vAddrOk, pfrom->addr, 2 * 60 * 60);
        if (vAddr.size() < 1000)
            pfrom->fGetAddr = false;
        if (pfrom->fOneShot)
            pfrom->fDisconnect = true;
    }


    else if (strCommand == "inv")
    {
        vector<CInv> vInv;
        vRecv >> vInv;
        if (vInv.size() > MAX_INV_SZ)
        {
            Misbehaving(pfrom->GetId(), 20);
            return error("message inv size() = %u", vInv.size());
        }

        LOCK(cs_main);

        std::vector<CInv> vToFetch;

        for (unsigned int nInv = 0; nInv < vInv.size(); nInv++)
        {
            const CInv &inv = vInv[nInv];

            boost::this_thread::interruption_point();
            pfrom->AddInventoryKnown(inv);

            bool fAlreadyHave = AlreadyHave(inv);
            LogPrint("net", "got inv: %s  %s peer=%d\n", inv.ToString(), fAlreadyHave ? "have" : "new", pfrom->id);

            if (!fAlreadyHave && !fImporting && !fReindex && inv.type != MSG_BLOCK)
                pfrom->AskFor(inv);

            if (inv.type == MSG_BLOCK) {
                UpdateBlockAvailability(pfrom->GetId(), inv.hash);
                if (!fAlreadyHave && !fImporting && !fReindex && !mapBlocksInFlight.count(inv.hash)) {
                    // First request the headers preceding the announced block. In the normal fully-synced
                    // case where a new block is announced that succeeds the current tip (no reorganization),
                    // there are no such headers.
                    // Secondly, and only when we are close to being synced, we request the announced block directly,
                    // to avoid an extra round-trip. Note that we must *first* ask for the headers, so by the
                    // time the block arrives, the header chain leading up to it is already validated. Not
                    // doing this will result in the received block being rejected as an orphan in case it is
                    // not a direct successor.
                    pfrom->PushMessage("getheaders", chainActive.GetLocator(pindexBestHeader), inv.hash);
                    CNodeState *nodestate = State(pfrom->GetId());
                    if (chainActive.Tip()->GetBlockTime() > GetAdjustedTime() - chainparams.GetConsensus().nPowTargetSpacing * 20 &&
                        nodestate->nBlocksInFlight < MAX_BLOCKS_IN_TRANSIT_PER_PEER) {
                        vToFetch.push_back(inv);
                        // Mark block as in flight already, even though the actual "getdata" message only goes out
                        // later (within the same cs_main lock, though).
                        MarkBlockAsInFlight(pfrom->GetId(), inv.hash, chainparams.GetConsensus());
                    }
                    LogPrint("net", "getheaders (%d) %s to peer=%d\n", pindexBestHeader->nHeight, inv.hash.ToString(), pfrom->id);
                }
            }

            // Track requests for our stuff
            GetMainSignals().Inventory(inv.hash);

            if (pfrom->nSendSize > (SendBufferSize() * 2)) {
                Misbehaving(pfrom->GetId(), 50);
                return error("send buffer size() = %u", pfrom->nSendSize);
            }
        }

        if (!vToFetch.empty())
            pfrom->PushMessage("getdata", vToFetch);
    }


    else if (strCommand == "getdata")
    {
        vector<CInv> vInv;
        vRecv >> vInv;
        if (vInv.size() > MAX_INV_SZ)
        {
            Misbehaving(pfrom->GetId(), 20);
            return error("message getdata size() = %u", vInv.size());
        }

        if (fDebug || (vInv.size() != 1))
            LogPrint("net", "received getdata (%u invsz) peer=%d\n", vInv.size(), pfrom->id);

        if ((fDebug && vInv.size() > 0) || (vInv.size() == 1))
            LogPrint("net", "received getdata for: %s peer=%d\n", vInv[0].ToString(), pfrom->id);

        pfrom->vRecvGetData.insert(pfrom->vRecvGetData.end(), vInv.begin(), vInv.end());
        ProcessGetData(pfrom);
    }


    else if (strCommand == "getblocks")
    {
        CBlockLocator locator;
        uint256 hashStop;
        vRecv >> locator >> hashStop;

        LOCK(cs_main);

        // Find the last block the caller has in the main chain
        CBlockIndex* pindex = FindForkInGlobalIndex(chainActive, locator);

        // Send the rest of the chain
        if (pindex)
            pindex = chainActive.Next(pindex);
        int nLimit = 500;
        LogPrint("net", "getblocks %d to %s limit %d from peer=%d\n", (pindex ? pindex->nHeight : -1), hashStop.IsNull() ? "end" : hashStop.ToString(), nLimit, pfrom->id);
        for (; pindex; pindex = chainActive.Next(pindex))
        {
            if (pindex->GetBlockHash() == hashStop)
            {
                LogPrint("net", "  getblocks stopping at %d %s\n", pindex->nHeight, pindex->GetBlockHash().ToString());
                break;
            }
            // If pruning, don't inv blocks unless we have on disk and are likely to still have
            // for some reasonable time window (1 hour) that block relay might require.
            const int nPrunedBlocksLikelyToHave = MIN_BLOCKS_TO_KEEP - 3600 / chainparams.GetConsensus().nPowTargetSpacing;
            if (fPruneMode && (!(pindex->nStatus & BLOCK_HAVE_DATA) || pindex->nHeight <= chainActive.Tip()->nHeight - nPrunedBlocksLikelyToHave))
            {
                LogPrint("net", " getblocks stopping, pruned or too old block at %d %s\n", pindex->nHeight, pindex->GetBlockHash().ToString());
                break;
            }
            pfrom->PushInventory(CInv(MSG_BLOCK, pindex->GetBlockHash()));
            if (--nLimit <= 0)
            {
                // When this block is requested, we'll send an inv that'll
                // trigger the peer to getblocks the next batch of inventory.
                LogPrint("net", "  getblocks stopping at limit %d %s\n", pindex->nHeight, pindex->GetBlockHash().ToString());
                pfrom->hashContinue = pindex->GetBlockHash();
                break;
            }
        }
    }


    else if (strCommand == "getheaders")
    {
        CBlockLocator locator;
        uint256 hashStop;
        vRecv >> locator >> hashStop;

        LOCK(cs_main);

        if (IsInitialBlockDownload())
            return true;

        CBlockIndex* pindex = NULL;
        if (locator.IsNull())
        {
            // If locator is null, return the hashStop block
            BlockMap::iterator mi = mapBlockIndex.find(hashStop);
            if (mi == mapBlockIndex.end())
                return true;
            pindex = (*mi).second;
        }
        else
        {
            // Find the last block the caller has in the main chain
            pindex = FindForkInGlobalIndex(chainActive, locator);
            if (pindex)
                pindex = chainActive.Next(pindex);
        }

        // we must use CBlocks, as CBlockHeaders won't include the 0x00 nTx count at the end
        vector<CBlock> vHeaders;
        int nLimit = MAX_HEADERS_RESULTS;
        LogPrint("net", "getheaders %d to %s from peer=%d\n", (pindex ? pindex->nHeight : -1), hashStop.ToString(), pfrom->id);
        for (; pindex; pindex = chainActive.Next(pindex))
        {
            vHeaders.push_back(pindex->GetBlockHeader());
            if (--nLimit <= 0 || pindex->GetBlockHash() == hashStop)
                break;
        }
        pfrom->PushMessage("headers", vHeaders);
    }


    else if (strCommand == "tx")
    {
        vector<uint256> vWorkQueue;
        vector<uint256> vEraseQueue;
        CTransaction tx;
        vRecv >> tx;

        CInv inv(MSG_TX, tx.GetHash());
        pfrom->AddInventoryKnown(inv);

        LOCK(cs_main);

        bool fMissingInputs = false;
        CValidationState state;

        pfrom->setAskFor.erase(inv.hash);
        mapAlreadyAskedFor.erase(inv);

        if (!AlreadyHave(inv) && AcceptToMemoryPool(mempool, state, tx, true, &fMissingInputs))
        {
            mempool.check(pcoinsTip);
            RelayTransaction(tx);
            vWorkQueue.push_back(inv.hash);

            LogPrint("mempool", "AcceptToMemoryPool: peer=%d %s: accepted %s (poolsz %u)\n",
                pfrom->id, pfrom->cleanSubVer,
                tx.GetHash().ToString(),
                mempool.mapTx.size());

            // Recursively process any orphan transactions that depended on this one
            set<NodeId> setMisbehaving;
            for (unsigned int i = 0; i < vWorkQueue.size(); i++)
            {
                map<uint256, set<uint256> >::iterator itByPrev = mapOrphanTransactionsByPrev.find(vWorkQueue[i]);
                if (itByPrev == mapOrphanTransactionsByPrev.end())
                    continue;
                for (set<uint256>::iterator mi = itByPrev->second.begin();
                     mi != itByPrev->second.end();
                     ++mi)
                {
                    const uint256& orphanHash = *mi;
                    const CTransaction& orphanTx = mapOrphanTransactions[orphanHash].tx;
                    NodeId fromPeer = mapOrphanTransactions[orphanHash].fromPeer;
                    bool fMissingInputs2 = false;
                    // Use a dummy CValidationState so someone can't setup nodes to counter-DoS based on orphan
                    // resolution (that is, feeding people an invalid transaction based on LegitTxX in order to get
                    // anyone relaying LegitTxX banned)
                    CValidationState stateDummy;


                    if (setMisbehaving.count(fromPeer))
                        continue;
                    if (AcceptToMemoryPool(mempool, stateDummy, orphanTx, true, &fMissingInputs2))
                    {
                        LogPrint("mempool", "   accepted orphan tx %s\n", orphanHash.ToString());
                        RelayTransaction(orphanTx);
                        vWorkQueue.push_back(orphanHash);
                        vEraseQueue.push_back(orphanHash);
                    }
                    else if (!fMissingInputs2)
                    {
                        int nDos = 0;
                        if (stateDummy.IsInvalid(nDos) && nDos > 0)
                        {
                            // Punish peer that gave us an invalid orphan tx
                            Misbehaving(fromPeer, nDos);
                            setMisbehaving.insert(fromPeer);
                            LogPrint("mempool", "   invalid orphan tx %s\n", orphanHash.ToString());
                        }
                        // Has inputs but not accepted to mempool
                        // Probably non-standard or insufficient fee/priority
                        LogPrint("mempool", "   removed orphan tx %s\n", orphanHash.ToString());
                        vEraseQueue.push_back(orphanHash);
                        assert(recentRejects);
                        recentRejects->insert(orphanHash);
                    }
                    mempool.check(pcoinsTip);
                }
            }

            BOOST_FOREACH(uint256 hash, vEraseQueue)
                EraseOrphanTx(hash);
        }
        // TODO: currently, prohibit joinsplits and shielded spends/outputs from entering mapOrphans
        else if (fMissingInputs &&
                 tx.vjoinsplit.empty() &&
                 tx.vShieldedSpend.empty() &&
                 tx.vShieldedOutput.empty())
        {
            AddOrphanTx(tx, pfrom->GetId());

            // DoS prevention: do not allow mapOrphanTransactions to grow unbounded
            unsigned int nMaxOrphanTx = (unsigned int)std::max((int64_t)0, GetArg("-maxorphantx", DEFAULT_MAX_ORPHAN_TRANSACTIONS));
            unsigned int nEvicted = LimitOrphanTxSize(nMaxOrphanTx);
            if (nEvicted > 0)
                LogPrint("mempool", "mapOrphan overflow, removed %u tx\n", nEvicted);
        } else {
            assert(recentRejects);
            recentRejects->insert(tx.GetHash());

            if (pfrom->fWhitelisted) {
                // Always relay transactions received from whitelisted peers, even
                // if they were already in the mempool or rejected from it due
                // to policy, allowing the node to function as a gateway for
                // nodes hidden behind it.
                //
                // Never relay transactions that we would assign a non-zero DoS
                // score for, as we expect peers to do the same with us in that
                // case.
                int nDoS = 0;
                if (!state.IsInvalid(nDoS) || nDoS == 0) {
                    LogPrintf("Force relaying tx %s from whitelisted peer=%d\n", tx.GetHash().ToString(), pfrom->id);
                    RelayTransaction(tx);
                } else {
                    LogPrintf("Not relaying invalid transaction %s from whitelisted peer=%d (%s (code %d))\n",
                        tx.GetHash().ToString(), pfrom->id, state.GetRejectReason(), state.GetRejectCode());
                }
            }
        }
        int nDoS = 0;
        if (state.IsInvalid(nDoS))
        {
            LogPrint("mempool", "%s from peer=%d %s was not accepted into the memory pool: %s\n", tx.GetHash().ToString(),
                pfrom->id, pfrom->cleanSubVer,
                state.GetRejectReason());
            pfrom->PushMessage("reject", strCommand, state.GetRejectCode(),
                               state.GetRejectReason().substr(0, MAX_REJECT_MESSAGE_LENGTH), inv.hash);
            if (nDoS > 0)
                Misbehaving(pfrom->GetId(), nDoS);
        }
    }


    else if (strCommand == "headers" && !fImporting && !fReindex) // Ignore headers received while importing
    {
        std::vector<CBlockHeader> headers;

        // Bypass the normal CBlock deserialization, as we don't want to risk deserializing 2000 full blocks.
        unsigned int nCount = ReadCompactSize(vRecv);
        if (nCount > MAX_HEADERS_RESULTS) {
            Misbehaving(pfrom->GetId(), 20);
            return error("headers message size = %u", nCount);
        }
        headers.resize(nCount);
        for (unsigned int n = 0; n < nCount; n++) {
            vRecv >> headers[n];
            ReadCompactSize(vRecv); // ignore tx count; assume it is 0.
        }


        if (nCount == 0) {
            // Nothing interesting. Stop asking this peers for more headers.
            return true;
        }

        CBlockIndex *pindexLast = NULL;
        {
            LOCK(cs_main);
            BOOST_FOREACH(const CBlockHeader& header, headers) {
                CValidationState state;
                if (pindexLast != NULL && header.hashPrevBlock != pindexLast->GetBlockHash()) {
                    Misbehaving(pfrom->GetId(), 20);
                    return error("non-continuous headers sequence");
                }
                if (!AcceptBlockHeader(header, state, &pindexLast)) {
                    int nDoS;
                    if (state.IsInvalid(nDoS)) {
                        if (nDoS > 0)
                            Misbehaving(pfrom->GetId(), nDoS);
                        return error("invalid header received");
                    }
                }
            }
        }

        NotifyHeaderTip();

        {
            LOCK(cs_main);
            if (pindexLast)
                UpdateBlockAvailability(pfrom->GetId(), pindexLast->GetBlockHash());

            if (nCount == MAX_HEADERS_RESULTS && pindexLast) {
                // Headers message had its maximum size; the peer may have more headers.
                // TODO: optimize: if pindexLast is an ancestor of chainActive.Tip or pindexBestHeader, continue
                // from there instead.
                LogPrint("net", "more getheaders (%d) to end to peer=%d (startheight:%d)\n", pindexLast->nHeight, pfrom->id, pfrom->nStartingHeight);
                pfrom->PushMessage("getheaders", chainActive.GetLocator(pindexLast), uint256());
            }

            CheckBlockIndex();
        }
    }

    else if (strCommand == "block" && !fImporting && !fReindex) // Ignore blocks received while importing
    {
        CBlock block;
        vRecv >> block;

        CInv inv(MSG_BLOCK, block.GetHash());
        LogPrint("net", "received block %s peer=%d\n", inv.hash.ToString(), pfrom->id);

        pfrom->AddInventoryKnown(inv);

        CValidationState state;
        // Process all blocks from whitelisted peers, even if not requested,
        // unless we're still syncing with the network.
        // Such an unrequested block may still be processed, subject to the
        // conditions in AcceptBlock().
        bool forceProcessing = pfrom->fWhitelisted && !IsInitialBlockDownload();
        ProcessNewBlock(state, pfrom, &block, forceProcessing, NULL);
        int nDoS;
        if (state.IsInvalid(nDoS)) {
            pfrom->PushMessage("reject", strCommand, state.GetRejectCode(),
                               state.GetRejectReason().substr(0, MAX_REJECT_MESSAGE_LENGTH), inv.hash);
            if (nDoS > 0) {
                LOCK(cs_main);
                Misbehaving(pfrom->GetId(), nDoS);
            }
        }

    }


    // This asymmetric behavior for inbound and outbound connections was introduced
    // to prevent a fingerprinting attack: an attacker can send specific fake addresses
    // to users' AddrMan and later request them by sending getaddr messages.
    // Making nodes which are behind NAT and can only make outgoing connections ignore
    // the getaddr message mitigates the attack.
    else if ((strCommand == "getaddr") && (pfrom->fInbound))
    {
        // Only send one GetAddr response per connection to reduce resource waste
        //  and discourage addr stamping of INV announcements.
        if (pfrom->fSentAddr) {
            LogPrint("net", "Ignoring repeated \"getaddr\". peer=%d\n", pfrom->id);
            return true;
        }
        pfrom->fSentAddr = true;

        pfrom->vAddrToSend.clear();
        vector<CAddress> vAddr = addrman.GetAddr();
        BOOST_FOREACH(const CAddress &addr, vAddr)
            pfrom->PushAddress(addr);
    }


    else if (strCommand == "mempool")
    {
        int currentHeight = GetHeight();

        LOCK2(cs_main, pfrom->cs_filter);

        std::vector<uint256> vtxid;
        mempool.queryHashes(vtxid);
        vector<CInv> vInv;
        BOOST_FOREACH(uint256& hash, vtxid) {
            CTransaction tx;
            bool fInMemPool = mempool.lookup(hash, tx);
            if (fInMemPool && IsExpiringSoonTx(tx, currentHeight + 1)) {
                continue;
            }

            CInv inv(MSG_TX, hash);
            if (pfrom->pfilter) {
                if (!fInMemPool) continue; // another thread removed since queryHashes, maybe...
                if (!pfrom->pfilter->IsRelevantAndUpdate(tx)) continue;
            }
            vInv.push_back(inv);
            if (vInv.size() == MAX_INV_SZ) {
                pfrom->PushMessage("inv", vInv);
                vInv.clear();
            }
        }
        if (vInv.size() > 0)
            pfrom->PushMessage("inv", vInv);
    }


    else if (strCommand == "ping")
    {
        if (pfrom->nVersion > BIP0031_VERSION)
        {
            uint64_t nonce = 0;
            vRecv >> nonce;
            // Echo the message back with the nonce. This allows for two useful features:
            //
            // 1) A remote node can quickly check if the connection is operational
            // 2) Remote nodes can measure the latency of the network thread. If this node
            //    is overloaded it won't respond to pings quickly and the remote node can
            //    avoid sending us more work, like chain download requests.
            //
            // The nonce stops the remote getting confused between different pings: without
            // it, if the remote node sends a ping once per second and this node takes 5
            // seconds to respond to each, the 5th ping the remote sends would appear to
            // return very quickly.
            pfrom->PushMessage("pong", nonce);
        }
    }


    else if (strCommand == "pong")
    {
        int64_t pingUsecEnd = nTimeReceived;
        uint64_t nonce = 0;
        size_t nAvail = vRecv.in_avail();
        bool bPingFinished = false;
        std::string sProblem;

        if (nAvail >= sizeof(nonce)) {
            vRecv >> nonce;

            // Only process pong message if there is an outstanding ping (old ping without nonce should never pong)
            if (pfrom->nPingNonceSent != 0) {
                if (nonce == pfrom->nPingNonceSent) {
                    // Matching pong received, this ping is no longer outstanding
                    bPingFinished = true;
                    int64_t pingUsecTime = pingUsecEnd - pfrom->nPingUsecStart;
                    if (pingUsecTime > 0) {
                        // Successful ping time measurement, replace previous
                        pfrom->nPingUsecTime = pingUsecTime;
                        pfrom->nMinPingUsecTime = std::min(pfrom->nMinPingUsecTime, pingUsecTime);
                    } else {
                        // This should never happen
                        sProblem = "Timing mishap";
                    }
                } else {
                    // Nonce mismatches are normal when pings are overlapping
                    sProblem = "Nonce mismatch";
                    if (nonce == 0) {
                        // This is most likely a bug in another implementation somewhere; cancel this ping
                        bPingFinished = true;
                        sProblem = "Nonce zero";
                    }
                }
            } else {
                sProblem = "Unsolicited pong without ping";
            }
        } else {
            // This is most likely a bug in another implementation somewhere; cancel this ping
            bPingFinished = true;
            sProblem = "Short payload";
        }

        if (!(sProblem.empty())) {
            LogPrint("net", "pong peer=%d %s: %s, %x expected, %x received, %u bytes\n",
                pfrom->id,
                pfrom->cleanSubVer,
                sProblem,
                pfrom->nPingNonceSent,
                nonce,
                nAvail);
        }
        if (bPingFinished) {
            pfrom->nPingNonceSent = 0;
        }
    }


    else if (fAlerts && strCommand == "alert")
    {
        CAlert alert;
        vRecv >> alert;

        uint256 alertHash = alert.GetHash();
        if (pfrom->setKnown.count(alertHash) == 0)
        {
            if (alert.ProcessAlert(Params().AlertKey()))
            {
                // Relay
                pfrom->setKnown.insert(alertHash);
                {
                    LOCK(cs_vNodes);
                    BOOST_FOREACH(CNode* pnode, vNodes)
                        alert.RelayTo(pnode);
                }
            }
            else {
                // Small DoS penalty so peers that send us lots of
                // duplicate/expired/invalid-signature/whatever alerts
                // eventually get banned.
                // This isn't a Misbehaving(100) (immediate ban) because the
                // peer might be an older or different implementation with
                // a different signature key, etc.
                Misbehaving(pfrom->GetId(), 10);
            }
        }
    }


    else if (!(nLocalServices & NODE_BLOOM) &&
              (strCommand == "filterload" ||
               strCommand == "filteradd"))
    {
        if (pfrom->nVersion >= NO_BLOOM_VERSION) {
            Misbehaving(pfrom->GetId(), 100);
            return false;
        } else if (GetBoolArg("-enforcenodebloom", false)) {
            pfrom->fDisconnect = true;
            return false;
        }
    }


    else if (strCommand == "filterload")
    {
        CBloomFilter filter;
        vRecv >> filter;

        if (!filter.IsWithinSizeConstraints())
            // There is no excuse for sending a too-large filter
            Misbehaving(pfrom->GetId(), 100);
        else
        {
            LOCK(pfrom->cs_filter);
            delete pfrom->pfilter;
            pfrom->pfilter = new CBloomFilter(filter);
            pfrom->pfilter->UpdateEmptyFull();
        }
        pfrom->fRelayTxes = true;
    }


    else if (strCommand == "filteradd")
    {
        vector<unsigned char> vData;
        vRecv >> vData;

        // Nodes must NEVER send a data item > 520 bytes (the max size for a script data object,
        // and thus, the maximum size any matched object can have) in a filteradd message
        if (vData.size() > MAX_SCRIPT_ELEMENT_SIZE)
        {
            Misbehaving(pfrom->GetId(), 100);
        } else {
            LOCK(pfrom->cs_filter);
            if (pfrom->pfilter)
                pfrom->pfilter->insert(vData);
            else
                Misbehaving(pfrom->GetId(), 100);
        }
    }


    else if (strCommand == "filterclear")
    {
        LOCK(pfrom->cs_filter);
        if (nLocalServices & NODE_BLOOM) {
            delete pfrom->pfilter;
            pfrom->pfilter = new CBloomFilter();
        }
        pfrom->fRelayTxes = true;
    }


    else if (strCommand == "reject")
    {
        if (fDebug) {
            try {
                string strMsg; unsigned char ccode; string strReason;
                vRecv >> LIMITED_STRING(strMsg, CMessageHeader::COMMAND_SIZE) >> ccode >> LIMITED_STRING(strReason, MAX_REJECT_MESSAGE_LENGTH);

                ostringstream ss;
                ss << strMsg << " code " << itostr(ccode) << ": " << strReason;

                if (strMsg == "block" || strMsg == "tx")
                {
                    uint256 hash;
                    vRecv >> hash;
                    ss << ": hash " << hash.ToString();
                }
                LogPrint("net", "Reject %s\n", SanitizeString(ss.str()));
            } catch (const std::ios_base::failure&) {
                // Avoid feedback loops by preventing reject messages from triggering a new reject message.
                LogPrint("net", "Unparseable reject message received\n");
            }
        }
    }

    else if (strCommand == "notfound") {
        // We do not care about the NOTFOUND message, but logging an Unknown Command
        // message would be undesirable as we transmit it ourselves.
    }

    else {
        //MasterNode
        if (!masterNodeCtrl.ProcessMessage(pfrom, strCommand, vRecv))
        {
            // Ignore unknown commands for extensibility
            LogPrint("net", "Unknown command \"%s\" from peer=%d\n", SanitizeString(strCommand), pfrom->id);
        }
    }



    return true;
}

// requires LOCK(cs_vRecvMsg)
bool ProcessMessages(CNode* pfrom)
{
    //if (fDebug)
    //    LogPrintf("%s(%u messages)\n", __func__, pfrom->vRecvMsg.size());

    //
    // Message format
    //  (4) message start
    //  (12) command
    //  (4) size
    //  (4) checksum
    //  (x) data
    //
    bool fOk = true;

    if (!pfrom->vRecvGetData.empty())
        ProcessGetData(pfrom);

    // this maintains the order of responses
    if (!pfrom->vRecvGetData.empty()) return fOk;

    std::deque<CNetMessage>::iterator it = pfrom->vRecvMsg.begin();
    while (!pfrom->fDisconnect && it != pfrom->vRecvMsg.end()) {
        // Don't bother if send buffer is too full to respond anyway
        if (pfrom->nSendSize >= SendBufferSize())
            break;

        // get next message
        CNetMessage& msg = *it;

        //if (fDebug)
        //    LogPrintf("%s(message %u msgsz, %u bytes, complete:%s)\n", __func__,
        //            msg.hdr.nMessageSize, msg.vRecv.size(),
        //            msg.complete() ? "Y" : "N");

        // end, if an incomplete message is found
        if (!msg.complete())
            break;

        // at this point, any failure means we can delete the current message
        it++;

        // Scan for message start
        if (memcmp(msg.hdr.pchMessageStart, Params().MessageStart(), MESSAGE_START_SIZE) != 0) {
            LogPrintf("PROCESSMESSAGE: INVALID MESSAGESTART %s peer=%d\n", SanitizeString(msg.hdr.GetCommand()), pfrom->id);
            fOk = false;
            break;
        }

        // Read header
        CMessageHeader& hdr = msg.hdr;
        if (!hdr.IsValid(Params().MessageStart()))
        {
            LogPrintf("PROCESSMESSAGE: ERRORS IN HEADER %s peer=%d\n", SanitizeString(hdr.GetCommand()), pfrom->id);
            continue;
        }
        string strCommand = hdr.GetCommand();

        // Message size
        unsigned int nMessageSize = hdr.nMessageSize;

        // Checksum
        CDataStream& vRecv = msg.vRecv;
        uint256 hash = Hash(vRecv.begin(), vRecv.begin() + nMessageSize);
        unsigned int nChecksum = ReadLE32((unsigned char*)&hash);
        if (nChecksum != hdr.nChecksum)
        {
            LogPrintf("%s(%s, %u bytes): CHECKSUM ERROR nChecksum=%08x hdr.nChecksum=%08x\n", __func__,
               SanitizeString(strCommand), nMessageSize, nChecksum, hdr.nChecksum);
            continue;
        }

        // Process message
        bool fRet = false;
        try
        {
            fRet = ProcessMessage(pfrom, strCommand, vRecv, msg.nTime);
            boost::this_thread::interruption_point();
        }
        catch (const std::ios_base::failure& e)
        {
            pfrom->PushMessage("reject", strCommand, REJECT_MALFORMED, string("error parsing message"));
            if (strstr(e.what(), "end of data"))
            {
                // Allow exceptions from under-length message on vRecv
                LogPrintf("%s(%s, %u bytes): Exception '%s' caught, normally caused by a message being shorter than its stated length\n", __func__, SanitizeString(strCommand), nMessageSize, e.what());
            }
            else if (strstr(e.what(), "size too large"))
            {
                // Allow exceptions from over-long size
                LogPrintf("%s(%s, %u bytes): Exception '%s' caught\n", __func__, SanitizeString(strCommand), nMessageSize, e.what());
            }
            else
            {
                PrintExceptionContinue(&e, "ProcessMessages()");
            }
        }
        catch (const boost::thread_interrupted&) {
            throw;
        }
        catch (const std::exception& e) {
            PrintExceptionContinue(&e, "ProcessMessages()");
        } catch (...) {
            PrintExceptionContinue(NULL, "ProcessMessages()");
        }

        if (!fRet)
            LogPrintf("%s(%s, %u bytes) FAILED peer=%d\n", __func__, SanitizeString(strCommand), nMessageSize, pfrom->id);

        break;
    }

    // In case the connection got shut down, its receive buffer was wiped
    if (!pfrom->fDisconnect)
        pfrom->vRecvMsg.erase(pfrom->vRecvMsg.begin(), it);

    return fOk;
}


bool SendMessages(CNode* pto, bool fSendTrickle)
{
    const Consensus::Params& consensusParams = Params().GetConsensus();
    {
        // Don't send anything until we get its version message
        if (pto->nVersion == 0)
            return true;

        //
        // Message: ping
        //
        bool pingSend = false;
        if (pto->fPingQueued) {
            // RPC ping request by user
            pingSend = true;
        }
        if (pto->nPingNonceSent == 0 && pto->nPingUsecStart + PING_INTERVAL * 1000000 < GetTimeMicros()) {
            // Ping automatically sent as a latency probe & keepalive.
            pingSend = true;
        }
        if (pingSend) {
            uint64_t nonce = 0;
            while (nonce == 0) {
                GetRandBytes((unsigned char*)&nonce, sizeof(nonce));
            }
            pto->fPingQueued = false;
            pto->nPingUsecStart = GetTimeMicros();
            if (pto->nVersion > BIP0031_VERSION) {
                pto->nPingNonceSent = nonce;
                pto->PushMessage("ping", nonce);
            } else {
                // Peer is too old to support ping command with nonce, pong will never arrive.
                pto->nPingNonceSent = 0;
                pto->PushMessage("ping");
            }
        }

        TRY_LOCK(cs_main, lockMain); // Acquire cs_main for IsInitialBlockDownload() and CNodeState()
        if (!lockMain)
            return true;

        // Address refresh broadcast
        static int64_t nLastRebroadcast;
        if (!IsInitialBlockDownload() && (GetTime() - nLastRebroadcast > 24 * 60 * 60))
        {
            LOCK(cs_vNodes);
            BOOST_FOREACH(CNode* pnode, vNodes)
            {
                // Periodically clear addrKnown to allow refresh broadcasts
                if (nLastRebroadcast)
                    pnode->addrKnown.reset();

                // Rebroadcast our address
                AdvertizeLocal(pnode);
            }
            if (!vNodes.empty())
                nLastRebroadcast = GetTime();
        }

        //
        // Message: addr
        //
        if (fSendTrickle)
        {
            vector<CAddress> vAddr;
            vAddr.reserve(pto->vAddrToSend.size());
            BOOST_FOREACH(const CAddress& addr, pto->vAddrToSend)
            {
                if (!pto->addrKnown.contains(addr.GetKey()))
                {
                    pto->addrKnown.insert(addr.GetKey());
                    vAddr.push_back(addr);
                    // receiver rejects addr messages larger than 1000
                    if (vAddr.size() >= 1000)
                    {
                        pto->PushMessage("addr", vAddr);
                        vAddr.clear();
                    }
                }
            }
            pto->vAddrToSend.clear();
            if (!vAddr.empty())
                pto->PushMessage("addr", vAddr);
        }

        CNodeState &state = *State(pto->GetId());
        if (state.fShouldBan) {
            if (pto->fWhitelisted)
                LogPrintf("Warning: not punishing whitelisted peer %s!\n", pto->addr.ToString());
            else {
                pto->fDisconnect = true;
                if (pto->addr.IsLocal())
                    LogPrintf("Warning: not banning local peer %s!\n", pto->addr.ToString());
                else
                {
                    CNode::Ban(pto->addr);
                }
            }
            state.fShouldBan = false;
        }

        BOOST_FOREACH(const CBlockReject& reject, state.rejects)
            pto->PushMessage("reject", (string)"block", reject.chRejectCode, reject.strRejectReason, reject.hashBlock);
        state.rejects.clear();

        // Start block sync
        if (pindexBestHeader == NULL)
            pindexBestHeader = chainActive.Tip();
        bool fFetch = state.fPreferredDownload || (nPreferredDownload == 0 && !pto->fClient && !pto->fOneShot); // Download if this is a nice peer, or we have no nice peers and this one might do.
        if (!state.fSyncStarted && !pto->fClient && !fImporting && !fReindex) {
            // Only actively request headers from a single peer, unless we're close to today.
            if ((nSyncStarted == 0 && fFetch) || pindexBestHeader->GetBlockTime() > GetAdjustedTime() - 24 * 60 * 60) {
                state.fSyncStarted = true;
                nSyncStarted++;
                CBlockIndex *pindexStart = pindexBestHeader->pprev ? pindexBestHeader->pprev : pindexBestHeader;
                LogPrint("net", "initial getheaders (%d) to peer=%d (startheight:%d)\n", pindexStart->nHeight, pto->id, pto->nStartingHeight);
                pto->PushMessage("getheaders", chainActive.GetLocator(pindexStart), uint256());
            }
        }

        // Resend wallet transactions that haven't gotten in a block yet
        // Except during reindex, importing and IBD, when old wallet
        // transactions become unconfirmed and spams other nodes.
        if (!fReindex && !fImporting && !IsInitialBlockDownload())
        {
            GetMainSignals().Broadcast(nTimeBestReceived);
        }

        //
        // Message: inventory
        //
        vector<CInv> vInv;
        vector<CInv> vInvWait;
        {
            LOCK(pto->cs_inventory);
            vInv.reserve(pto->vInventoryToSend.size());
            vInvWait.reserve(pto->vInventoryToSend.size());
            BOOST_FOREACH(const CInv& inv, pto->vInventoryToSend)
            {
                if (pto->setInventoryKnown.count(inv))
                    continue;

                // trickle out tx inv to protect privacy
                if (inv.type == MSG_TX && !fSendTrickle)
                {
                    // 1/4 of tx invs blast to all immediately
                    static uint256 hashSalt;
                    if (hashSalt.IsNull())
                        hashSalt = GetRandHash();
                    uint256 hashRand = ArithToUint256(UintToArith256(inv.hash) ^ UintToArith256(hashSalt));
                    hashRand = Hash(BEGIN(hashRand), END(hashRand));
                    bool fTrickleWait = ((UintToArith256(hashRand) & 3) != 0);

                    if (fTrickleWait)
                    {
                        vInvWait.push_back(inv);
                        continue;
                    }
                }

                // returns true if wasn't already contained in the set
                if (pto->setInventoryKnown.insert(inv).second)
                {
                    vInv.push_back(inv);
                    if (vInv.size() >= 1000)
                    {
                        pto->PushMessage("inv", vInv);
                        vInv.clear();
                    }
                }
            }
            pto->vInventoryToSend = vInvWait;
        }
        if (!vInv.empty())
            pto->PushMessage("inv", vInv);

        // Detect whether we're stalling
        int64_t nNow = GetTimeMicros();
        if (!pto->fDisconnect && state.nStallingSince && state.nStallingSince < nNow - 1000000 * BLOCK_STALLING_TIMEOUT) {
            // Stalling only triggers when the block download window cannot move. During normal steady state,
            // the download window should be much larger than the to-be-downloaded set of blocks, so disconnection
            // should only happen during initial block download.
            LogPrintf("Peer=%d is stalling block download, disconnecting\n", pto->id);
            pto->fDisconnect = true;
        }
        // In case there is a block that has been in flight from this peer for (2 + 0.5 * N) times the block interval
        // (with N the number of validated blocks that were in flight at the time it was requested), disconnect due to
        // timeout. We compensate for in-flight blocks to prevent killing off peers due to our own downstream link
        // being saturated. We only count validated in-flight blocks so peers can't advertise non-existing block hashes
        // to unreasonably increase our timeout.
        // We also compare the block download timeout originally calculated against the time at which we'd disconnect
        // if we assumed the block were being requested now (ignoring blocks we've requested from this peer, since we're
        // only looking at this peer's oldest request).  This way a large queue in the past doesn't result in a
        // permanently large window for this block to be delivered (ie if the number of blocks in flight is decreasing
        // more quickly than once every 5 minutes, then we'll shorten the download window for this block).
        if (!pto->fDisconnect && state.vBlocksInFlight.size() > 0) {
            QueuedBlock &queuedBlock = state.vBlocksInFlight.front();
            int64_t nTimeoutIfRequestedNow = GetBlockTimeout(nNow, nQueuedValidatedHeaders - state.nBlocksInFlightValidHeaders, consensusParams);
            if (queuedBlock.nTimeDisconnect > nTimeoutIfRequestedNow) {
                LogPrint("net", "Reducing block download timeout for peer=%d block=%s, orig=%d new=%d\n", pto->id, queuedBlock.hash.ToString(), queuedBlock.nTimeDisconnect, nTimeoutIfRequestedNow);
                queuedBlock.nTimeDisconnect = nTimeoutIfRequestedNow;
            }
            if (queuedBlock.nTimeDisconnect < nNow) {
                LogPrintf("Timeout downloading block %s from peer=%d, disconnecting\n", queuedBlock.hash.ToString(), pto->id);
                pto->fDisconnect = true;
            }
        }

        //
        // Message: getdata (blocks)
        //
        vector<CInv> vGetData;
        if (!pto->fDisconnect && !pto->fClient && (fFetch || !IsInitialBlockDownload()) && state.nBlocksInFlight < MAX_BLOCKS_IN_TRANSIT_PER_PEER) {
            vector<CBlockIndex*> vToDownload;
            NodeId staller = -1;
            FindNextBlocksToDownload(pto->GetId(), MAX_BLOCKS_IN_TRANSIT_PER_PEER - state.nBlocksInFlight, vToDownload, staller);
            BOOST_FOREACH(CBlockIndex *pindex, vToDownload) {
                vGetData.push_back(CInv(MSG_BLOCK, pindex->GetBlockHash()));
                MarkBlockAsInFlight(pto->GetId(), pindex->GetBlockHash(), consensusParams, pindex);
                LogPrint("net", "Requesting block %s (%d) peer=%d\n", pindex->GetBlockHash().ToString(),
                    pindex->nHeight, pto->id);
            }
            if (state.nBlocksInFlight == 0 && staller != -1) {
                if (State(staller)->nStallingSince == 0) {
                    State(staller)->nStallingSince = nNow;
                    LogPrint("net", "Stall started peer=%d\n", staller);
                }
            }
        }

        //
        // Message: getdata (non-blocks)
        //
        while (!pto->fDisconnect && !pto->mapAskFor.empty() && (*pto->mapAskFor.begin()).first <= nNow)
        {
            const CInv& inv = (*pto->mapAskFor.begin()).second;
            if (!AlreadyHave(inv))
            {
                if (fDebug)
                    LogPrint("net", "Requesting %s peer=%d\n", inv.ToString(), pto->id);
                vGetData.push_back(inv);
                if (vGetData.size() >= 1000)
                {
                    pto->PushMessage("getdata", vGetData);
                    vGetData.clear();
                }
            } else {
                //If we're not going to ask, don't expect a response.
                pto->setAskFor.erase(inv.hash);
            }
            pto->mapAskFor.erase(pto->mapAskFor.begin());
        }
        if (!vGetData.empty())
            pto->PushMessage("getdata", vGetData);

    }
    return true;
}

 std::string CBlockFileInfo::ToString() const {
     return strprintf("CBlockFileInfo(blocks=%u, size=%u, heights=%u...%u, time=%s...%s)", nBlocks, nSize, nHeightFirst, nHeightLast, DateTimeStrFormat("%Y-%m-%d", nTimeFirst), DateTimeStrFormat("%Y-%m-%d", nTimeLast));
 }



static class CMainCleanup
{
public:
    CMainCleanup() {}
    ~CMainCleanup() {
        // block headers
        BlockMap::iterator it1 = mapBlockIndex.begin();
        for (; it1 != mapBlockIndex.end(); it1++)
            delete (*it1).second;
        mapBlockIndex.clear();

        // orphan transactions
        mapOrphanTransactions.clear();
        mapOrphanTransactionsByPrev.clear();
    }
} instance_of_cmaincleanup;


// Set default values of new CMutableTransaction based on consensus rules at given height.
CMutableTransaction CreateNewContextualCMutableTransaction(const Consensus::Params& consensusParams, int nHeight)
{
    CMutableTransaction mtx;

    bool isOverwintered = NetworkUpgradeActive(nHeight, consensusParams, Consensus::UPGRADE_OVERWINTER);
    if (isOverwintered) {
        mtx.fOverwintered = true;
        mtx.nExpiryHeight = nHeight + expiryDelta;

        // NOTE: If the expiry height crosses into an incompatible consensus epoch, and it is changed to the last block
        // of the current epoch (see below: Overwinter->Sapling), the transaction will be rejected if it falls within
        // the expiring soon threshold of 3 blocks (for DoS mitigation) based on the current height.
        // TODO: Generalise this code so behaviour applies to all post-Overwinter epochs
        if (NetworkUpgradeActive(nHeight, consensusParams, Consensus::UPGRADE_SAPLING)) {
            mtx.nVersionGroupId = SAPLING_VERSION_GROUP_ID;
            mtx.nVersion = SAPLING_TX_VERSION;
        } else {
            mtx.nVersionGroupId = OVERWINTER_VERSION_GROUP_ID;
            mtx.nVersion = OVERWINTER_TX_VERSION;
            mtx.nExpiryHeight = std::min(
                mtx.nExpiryHeight,
                static_cast<uint32_t>(consensusParams.vUpgrades[Consensus::UPGRADE_SAPLING].nActivationHeight - 1));
        }
    }
    return mtx;
}<|MERGE_RESOLUTION|>--- conflicted
+++ resolved
@@ -5000,14 +5000,11 @@
                     }
                 }
 
-<<<<<<< HEAD
                 //MasterNode
                 if (!pushed) {
                     pushed = masterNodeCtrl.ProcessGetData(pfrom, inv);
                 }
 
-=======
->>>>>>> f8f65405
                 if (!pushed) {
                     vNotFound.push_back(inv);
                 }
