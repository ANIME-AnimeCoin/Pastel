// Copyright (c) 2009-2010 Satoshi Nakamoto
// Copyright (c) 2009-2014 The Bitcoin Core developers
// Distributed under the MIT software license, see the accompanying
// file COPYING or http://www.opensource.org/licenses/mit-license.php.

#include "miner.h"
#ifdef ENABLE_MINING
#include "pow/tromp/equi_miner.h"
#endif

#include "amount.h"
#include "chainparams.h"
#include "consensus/consensus.h"
#include "consensus/upgrades.h"
#include "consensus/validation.h"
#ifdef ENABLE_MINING
#include "crypto/equihash.h"
#endif
#include "hash.h"
#include "key_io.h"
#include "main.h"
#include "metrics.h"
#include "net.h"
#include "pow.h"
#include "primitives/transaction.h"
#include "random.h"
#include "timedata.h"
#include "ui_interface.h"
#include "util.h"
#include "utilmoneystr.h"
#ifdef ENABLE_WALLET
#include "wallet/wallet.h"
#endif

#include "sodium.h"

#include <boost/thread.hpp>
#include <boost/tuple/tuple.hpp>
#ifdef ENABLE_MINING
#include <functional>
#endif
#include <mutex>
 #include "mnode-validation.h"

using namespace std;

//////////////////////////////////////////////////////////////////////////////
//
// BitcoinMiner
//

//
// Unconfirmed transactions in the memory pool often depend on other
// transactions in the memory pool. When we select transactions from the
// pool, we select by highest priority or fee rate, so we might consider
// transactions that depend on transactions that aren't yet in the block.
// The COrphan class keeps track of these 'temporary orphans' while
// CreateBlock is figuring out which transactions to include.
//
class COrphan
{
public:
    const CTransaction* ptx;
    set<uint256> setDependsOn;
    CFeeRate feeRate;
    double dPriority;

    COrphan(const CTransaction* ptxIn) : ptx(ptxIn), feeRate(0), dPriority(0)
    {
    }
};

uint64_t nLastBlockTx = 0;
uint64_t nLastBlockSize = 0;

// We want to sort transactions by priority and fee rate, so:
typedef boost::tuple<double, CFeeRate, const CTransaction*> TxPriority;
class TxPriorityCompare
{
    bool byFee;

public:
    TxPriorityCompare(bool _byFee) : byFee(_byFee) { }

    bool operator()(const TxPriority& a, const TxPriority& b)
    {
        if (byFee)
        {
            if (a.get<1>() == b.get<1>())
                return a.get<0>() < b.get<0>();
            return a.get<1>() < b.get<1>();
        }
        else
        {
            if (a.get<0>() == b.get<0>())
                return a.get<1>() < b.get<1>();
            return a.get<0>() < b.get<0>();
        }
    }
};

void UpdateTime(CBlockHeader* pblock, const Consensus::Params& consensusParams, const CBlockIndex* pindexPrev)
{
    pblock->nTime = std::max(pindexPrev->GetMedianTimePast()+1, GetAdjustedTime());

    // Updating time can change work required on testnet:
    if (consensusParams.nPowAllowMinDifficultyBlocksAfterHeight != boost::none) {
        pblock->nBits = GetNextWorkRequired(pindexPrev, pblock, consensusParams);
    }
}

CBlockTemplate* CreateNewBlock(const CScript& scriptPubKeyIn)
{
    const CChainParams& chainparams = Params();
    // Create new block
    std::unique_ptr<CBlockTemplate> pblocktemplate(new CBlockTemplate());
    if(!pblocktemplate.get())
        return NULL;
    CBlock *pblock = &pblocktemplate->block; // pointer for convenience

    // -regtest only: allow overriding block.nVersion with
    // -blockversion=N to test forking scenarios
    if (Params().MineBlocksOnDemand())
        pblock->nVersion = GetArg("-blockversion", pblock->nVersion);

    // Add dummy coinbase tx as first transaction
    pblock->vtx.push_back(CTransaction());
    pblocktemplate->vTxFees.push_back(-1); // updated at end
    pblocktemplate->vTxSigOps.push_back(-1); // updated at end

    // Largest block you're willing to create:
    unsigned int nBlockMaxSize = GetArg("-blockmaxsize", DEFAULT_BLOCK_MAX_SIZE);
    // Limit to betweeen 1K and MAX_BLOCK_SIZE-1K for sanity:
    nBlockMaxSize = std::max((unsigned int)1000, std::min((unsigned int)(MAX_BLOCK_SIZE-1000), nBlockMaxSize));

    // How much of the block should be dedicated to high-priority transactions,
    // included regardless of the fees they pay
    unsigned int nBlockPrioritySize = GetArg("-blockprioritysize", DEFAULT_BLOCK_PRIORITY_SIZE);
    nBlockPrioritySize = std::min(nBlockMaxSize, nBlockPrioritySize);

    // Minimum block size you want to create; block will be filled with free transactions
    // until there are no more or the block reaches this size:
    unsigned int nBlockMinSize = GetArg("-blockminsize", DEFAULT_BLOCK_MIN_SIZE);
    nBlockMinSize = std::min(nBlockMaxSize, nBlockMinSize);

    // Collect memory pool transactions into the block
    CAmount nFees = 0;

    {
        LOCK2(cs_main, mempool.cs);
        CBlockIndex* pindexPrev = chainActive.Tip();
        const int nHeight = pindexPrev->nHeight + 1;
        uint32_t consensusBranchId = CurrentEpochBranchId(nHeight, chainparams.GetConsensus());
        pblock->nTime = GetAdjustedTime();
        const int64_t nMedianTimePast = pindexPrev->GetMedianTimePast();
        CCoinsViewCache view(pcoinsTip);

        SaplingMerkleTree sapling_tree;
        assert(view.GetSaplingAnchorAt(view.GetBestAnchor(SAPLING), sapling_tree));

        // Priority order to process transactions
        list<COrphan> vOrphan; // list memory doesn't move
        map<uint256, vector<COrphan*> > mapDependers;
        bool fPrintPriority = GetBoolArg("-printpriority", false);

        // This vector will be sorted into a priority queue:
        vector<TxPriority> vecPriority;
        vecPriority.reserve(mempool.mapTx.size());
        for (CTxMemPool::indexed_transaction_set::iterator mi = mempool.mapTx.begin();
             mi != mempool.mapTx.end(); ++mi)
        {
            const CTransaction& tx = mi->GetTx();

            int64_t nLockTimeCutoff = (STANDARD_LOCKTIME_VERIFY_FLAGS & LOCKTIME_MEDIAN_TIME_PAST)
                                    ? nMedianTimePast
                                    : pblock->GetBlockTime();

            if (tx.IsCoinBase() || !IsFinalTx(tx, nHeight, nLockTimeCutoff) || IsExpiredTx(tx, nHeight))
                continue;

            COrphan* porphan = NULL;
            double dPriority = 0;
            CAmount nTotalIn = 0;
            bool fMissingInputs = false;
            BOOST_FOREACH(const CTxIn& txin, tx.vin)
            {
                // Read prev transaction
                if (!view.HaveCoins(txin.prevout.hash))
                {
                    // This should never happen; all transactions in the memory
                    // pool should connect to either transactions in the chain
                    // or other transactions in the memory pool.
                    if (!mempool.mapTx.count(txin.prevout.hash))
                    {
                        LogPrintf("ERROR: mempool transaction missing input\n");
                        if (fDebug) assert("mempool transaction missing input" == 0);
                        fMissingInputs = true;
                        if (porphan)
                            vOrphan.pop_back();
                        break;
                    }

                    // Has to wait for dependencies
                    if (!porphan)
                    {
                        // Use list for automatic deletion
                        vOrphan.push_back(COrphan(&tx));
                        porphan = &vOrphan.back();
                    }
                    mapDependers[txin.prevout.hash].push_back(porphan);
                    porphan->setDependsOn.insert(txin.prevout.hash);
                    nTotalIn += mempool.mapTx.find(txin.prevout.hash)->GetTx().vout[txin.prevout.n].nValue;
                    continue;
                }
                const CCoins* coins = view.AccessCoins(txin.prevout.hash);
                assert(coins);

                CAmount nValueIn = coins->vout[txin.prevout.n].nValue;
                nTotalIn += nValueIn;

                int nConf = nHeight - coins->nHeight;

                dPriority += (double)nValueIn * nConf;
            }
            nTotalIn += tx.GetShieldedValueIn();

            if (fMissingInputs) continue;

            // Priority is sum(valuein * age) / modified_txsize
            unsigned int nTxSize = ::GetSerializeSize(tx, SER_NETWORK, PROTOCOL_VERSION);
            dPriority = tx.ComputePriority(dPriority, nTxSize);

            uint256 hash = tx.GetHash();
            mempool.ApplyDeltas(hash, dPriority, nTotalIn);

            CFeeRate feeRate(nTotalIn-tx.GetValueOut(), nTxSize);

            if (porphan)
            {
                porphan->dPriority = dPriority;
                porphan->feeRate = feeRate;
            }
            else
                vecPriority.push_back(TxPriority(dPriority, feeRate, &(mi->GetTx())));
        }

        // Collect transactions into block
        uint64_t nBlockSize = 1000;
        uint64_t nBlockTx = 0;
        int nBlockSigOps = 100;
        bool fSortedByFee = (nBlockPrioritySize <= 0);

        TxPriorityCompare comparer(fSortedByFee);
        std::make_heap(vecPriority.begin(), vecPriority.end(), comparer);

        while (!vecPriority.empty())
        {
            // Take highest priority transaction off the priority queue:
            double dPriority = vecPriority.front().get<0>();
            CFeeRate feeRate = vecPriority.front().get<1>();
            const CTransaction& tx = *(vecPriority.front().get<2>());

            std::pop_heap(vecPriority.begin(), vecPriority.end(), comparer);
            vecPriority.pop_back();

            // Size limits
            unsigned int nTxSize = ::GetSerializeSize(tx, SER_NETWORK, PROTOCOL_VERSION);
            if (nBlockSize + nTxSize >= nBlockMaxSize)
                continue;

            // Legacy limits on sigOps:
            unsigned int nTxSigOps = GetLegacySigOpCount(tx);
            if (nBlockSigOps + nTxSigOps >= MAX_BLOCK_SIGOPS)
                continue;

            // Skip free transactions if we're past the minimum block size:
            const uint256& hash = tx.GetHash();
            double dPriorityDelta = 0;
            CAmount nFeeDelta = 0;
            mempool.ApplyDeltas(hash, dPriorityDelta, nFeeDelta);
            if (fSortedByFee && (dPriorityDelta <= 0) && (nFeeDelta <= 0) && (feeRate < ::minRelayTxFee) && (nBlockSize + nTxSize >= nBlockMinSize))
                continue;

            // Prioritise by fee once past the priority size or we run out of high-priority
            // transactions:
            if (!fSortedByFee &&
                ((nBlockSize + nTxSize >= nBlockPrioritySize) || !AllowFree(dPriority)))
            {
                fSortedByFee = true;
                comparer = TxPriorityCompare(fSortedByFee);
                std::make_heap(vecPriority.begin(), vecPriority.end(), comparer);
            }

            if (!view.HaveInputs(tx))
                continue;

            CAmount nTxFees = view.GetValueIn(tx)-tx.GetValueOut();

            nTxSigOps += GetP2SHSigOpCount(tx, view);
            if (nBlockSigOps + nTxSigOps >= MAX_BLOCK_SIGOPS)
                continue;

            // Note that flags: we don't want to set mempool/IsStandard()
            // policy here, but we still have to ensure that the block we
            // create only contains transactions that are valid in new blocks.
            CValidationState state;
            PrecomputedTransactionData txdata(tx);
            if (!ContextualCheckInputs(tx, state, view, true, MANDATORY_SCRIPT_VERIFY_FLAGS, true, txdata, Params().GetConsensus(), consensusBranchId))
                continue;

            UpdateCoins(tx, view, nHeight);

            BOOST_FOREACH(const OutputDescription &outDescription, tx.vShieldedOutput) {
                sapling_tree.append(outDescription.cm);
            }

            // Added
            pblock->vtx.push_back(tx);
            pblocktemplate->vTxFees.push_back(nTxFees);
            pblocktemplate->vTxSigOps.push_back(nTxSigOps);
            nBlockSize += nTxSize;
            ++nBlockTx;
            nBlockSigOps += nTxSigOps;
            nFees += nTxFees;

            if (fPrintPriority)
            {
                LogPrintf("priority %.1f fee %s txid %s\n",
                    dPriority, feeRate.ToString(), tx.GetHash().ToString());
            }

            // Add transactions that depend on this one to the priority queue
            if (mapDependers.count(hash))
            {
                BOOST_FOREACH(COrphan* porphan, mapDependers[hash])
                {
                    if (!porphan->setDependsOn.empty())
                    {
                        porphan->setDependsOn.erase(hash);
                        if (porphan->setDependsOn.empty())
                        {
                            vecPriority.push_back(TxPriority(porphan->dPriority, porphan->feeRate, porphan->ptx));
                            std::push_heap(vecPriority.begin(), vecPriority.end(), comparer);
                        }
                    }
                }
            }
        }

        nLastBlockTx = nBlockTx;
        nLastBlockSize = nBlockSize;
        LogPrintf("CreateNewBlock(): total size %u\n", nBlockSize);

        // Create coinbase tx
        CMutableTransaction txNew = CreateNewContextualCMutableTransaction(chainparams.GetConsensus(), nHeight);
        txNew.vin.resize(1);
        txNew.vin[0].prevout.SetNull();
        txNew.vout.resize(1);
        txNew.vout[0].scriptPubKey = scriptPubKeyIn;
<<<<<<< HEAD
=======
        txNew.vout[0].nValue = GetBlockSubsidy(nHeight, chainparams.GetConsensus());
        // Set to 0 so expiry height does not apply to coinbase txs
        txNew.nExpiryHeight = 0;
>>>>>>> f8f65405

        CAmount blockReward = nFees + GetBlockSubsidy(nHeight, chainparams.GetConsensus());        
        txNew.vout[0].nValue = blockReward;

        FillOtherBlockPayments(txNew, nHeight, blockReward, pblock->txoutMasternode, pblock->txoutGovernance, pblock->blockWorkers);

        txNew.vin[0].scriptSig = CScript() << nHeight << OP_0;
        
        pblock->vtx[0] = txNew;
        pblocktemplate->vTxFees[0] = -nFees;

        // Randomise nonce
        arith_uint256 nonce = UintToArith256(GetRandHash());
        // Clear the top and bottom 16 bits (for local use as thread flags and counters)
        nonce <<= 32;
        nonce >>= 16;
        pblock->nNonce = ArithToUint256(nonce);

        // Fill in header
        pblock->hashPrevBlock  = pindexPrev->GetBlockHash();
        pblock->hashFinalSaplingRoot   = sapling_tree.root();
        UpdateTime(pblock, Params().GetConsensus(), pindexPrev);
        pblock->nBits          = GetNextWorkRequired(pindexPrev, pblock, Params().GetConsensus());
        pblock->nSolution.clear();
        pblocktemplate->vTxSigOps[0] = GetLegacySigOpCount(pblock->vtx[0]);

        CValidationState state;
        if (!TestBlockValidity(state, *pblock, pindexPrev, false, false))
            throw std::runtime_error("CreateNewBlock(): TestBlockValidity failed");
    }

    return pblocktemplate.release();
}

#ifdef ENABLE_WALLET
boost::optional<CScript> GetMinerScriptPubKey(CReserveKey& reservekey)
#else
boost::optional<CScript> GetMinerScriptPubKey()
#endif
{
    CKeyID keyID;
    CTxDestination addr = DecodeDestination(GetArg("-mineraddress", ""));
    if (IsValidDestination(addr)) {
        keyID = boost::get<CKeyID>(addr);
    } else {
#ifdef ENABLE_WALLET
        CPubKey pubkey;
        if (!reservekey.GetReservedKey(pubkey)) {
            return boost::optional<CScript>();
        }
        keyID = pubkey.GetID();
#else
        return boost::optional<CScript>();
#endif
    }

    CScript scriptPubKey = CScript() << OP_DUP << OP_HASH160 << ToByteVector(keyID) << OP_EQUALVERIFY << OP_CHECKSIG;
    return scriptPubKey;
}

#ifdef ENABLE_WALLET
CBlockTemplate* CreateNewBlockWithKey(CReserveKey& reservekey)
{
    boost::optional<CScript> scriptPubKey = GetMinerScriptPubKey(reservekey);
#else
CBlockTemplate* CreateNewBlockWithKey()
{
    boost::optional<CScript> scriptPubKey = GetMinerScriptPubKey();
#endif

    if (!scriptPubKey) {
        return NULL;
    }
    return CreateNewBlock(*scriptPubKey);
}

//////////////////////////////////////////////////////////////////////////////
//
// Internal miner
//

#ifdef ENABLE_MINING

void IncrementExtraNonce(CBlock* pblock, CBlockIndex* pindexPrev, unsigned int& nExtraNonce)
{
    // Update nExtraNonce
    static uint256 hashPrevBlock;
    if (hashPrevBlock != pblock->hashPrevBlock)
    {
        nExtraNonce = 0;
        hashPrevBlock = pblock->hashPrevBlock;
    }
    ++nExtraNonce;
    unsigned int nHeight = pindexPrev->nHeight+1; // Height first in coinbase required for block.version=2
    CMutableTransaction txCoinbase(pblock->vtx[0]);
    txCoinbase.vin[0].scriptSig = (CScript() << nHeight << CScriptNum(nExtraNonce)) + COINBASE_FLAGS;
    assert(txCoinbase.vin[0].scriptSig.size() <= 100);

    pblock->vtx[0] = txCoinbase;
    pblock->hashMerkleRoot = pblock->BuildMerkleTree();
}

#ifdef ENABLE_WALLET
static bool ProcessBlockFound(CBlock* pblock, CWallet& wallet, CReserveKey& reservekey)
#else
static bool ProcessBlockFound(CBlock* pblock)
#endif // ENABLE_WALLET
{
    LogPrintf("%s\n", pblock->ToString());
    LogPrintf("generated %s\n", FormatMoney(pblock->vtx[0].vout[0].nValue));

    // Found a solution
    {
        LOCK(cs_main);
        if (pblock->hashPrevBlock != chainActive.Tip()->GetBlockHash())
            return error("AnimeCoinMiner: generated block is stale");
    }

#ifdef ENABLE_WALLET
    if (GetArg("-mineraddress", "").empty()) {
        // Remove key from key pool
        reservekey.KeepKey();
    }

    // Track how many getdata requests this block gets
    {
        LOCK(wallet.cs_wallet);
        wallet.mapRequestCount[pblock->GetHash()] = 0;
    }
#endif

    // Process this block the same as if we had received it from another node
    CValidationState state;
    if (!ProcessNewBlock(state, NULL, pblock, true, NULL))
        return error("AnimeCoinMiner: ProcessNewBlock, block not accepted");

    TrackMinedBlock(pblock->GetHash());

    return true;
}

#ifdef ENABLE_WALLET
void static BitcoinMiner(CWallet *pwallet)
#else
void static BitcoinMiner()
#endif
{
    LogPrintf("AnimeCoinMiner started\n");
    SetThreadPriority(THREAD_PRIORITY_LOWEST);
    RenameThread("animecoin-miner");
    const CChainParams& chainparams = Params();

#ifdef ENABLE_WALLET
    // Each thread has its own key
    CReserveKey reservekey(pwallet);
#endif

    // Each thread has its own counter
    unsigned int nExtraNonce = 0;

    unsigned int n = chainparams.EquihashN();
    unsigned int k = chainparams.EquihashK();

    std::string solver = GetArg("-equihashsolver", "default");
    assert(solver == "tromp" || solver == "default");
    LogPrint("pow", "Using Equihash solver \"%s\" with n = %u, k = %u\n", solver, n, k);

    std::mutex m_cs;
    bool cancelSolver = false;
    boost::signals2::connection c = uiInterface.NotifyBlockTip.connect(
        [&m_cs, &cancelSolver](const uint256& hashNewTip) mutable {
            std::lock_guard<std::mutex> lock{m_cs};
            cancelSolver = true;
        }
    );
    miningTimer.start();

    try {
        while (true) {
            if (chainparams.MiningRequiresPeers()) {
                // Busy-wait for the network to come online so we don't waste time mining
                // on an obsolete chain. In regtest mode we expect to fly solo.
                miningTimer.stop();
                do {
                    bool fvNodesEmpty;
                    {
                        LOCK(cs_vNodes);
                        fvNodesEmpty = vNodes.empty();
                    }
                    // if (!fvNodesEmpty && !IsInitialBlockDownload())
                        break;
                    MilliSleep(1000);
                } while (true);
                miningTimer.start();
            }

            //
            // Create new block
            //
            unsigned int nTransactionsUpdatedLast = mempool.GetTransactionsUpdated();
            CBlockIndex* pindexPrev = chainActive.Tip();

#ifdef ENABLE_WALLET
            unique_ptr<CBlockTemplate> pblocktemplate(CreateNewBlockWithKey(reservekey));
#else
            unique_ptr<CBlockTemplate> pblocktemplate(CreateNewBlockWithKey());
#endif
            if (!pblocktemplate.get())
            {
                if (GetArg("-mineraddress", "").empty()) {
                    LogPrintf("Error in AnimeCoinMiner: Keypool ran out, please call keypoolrefill before restarting the mining thread\n");
                } else {
                    // Should never reach here, because -mineraddress validity is checked in init.cpp
                    LogPrintf("Error in AnimeCoinMiner: Invalid -mineraddress\n");
                }
                return;
            }
            CBlock *pblock = &pblocktemplate->block;
            IncrementExtraNonce(pblock, pindexPrev, nExtraNonce);

            LogPrintf("Running AnimeCoinMiner with %u transactions in block (%u bytes)\n", pblock->vtx.size(),
                ::GetSerializeSize(*pblock, SER_NETWORK, PROTOCOL_VERSION));

            //
            // Search
            //
            int64_t nStart = GetTime();
            arith_uint256 hashTarget = arith_uint256().SetCompact(pblock->nBits);

            while (true) {
                // Hash state
                crypto_generichash_blake2b_state state;
                EhInitialiseState(n, k, state);

                // I = the block header minus nonce and solution.
                CEquihashInput I{*pblock};
                CDataStream ss(SER_NETWORK, PROTOCOL_VERSION);
                ss << I;

                // H(I||...
                crypto_generichash_blake2b_update(&state, (unsigned char*)&ss[0], ss.size());

                // H(I||V||...
                crypto_generichash_blake2b_state curr_state;
                curr_state = state;
                crypto_generichash_blake2b_update(&curr_state,
                                                  pblock->nNonce.begin(),
                                                  pblock->nNonce.size());

                // (x_1, x_2, ...) = A(I, V, n, k)
                LogPrint("pow", "Running Equihash solver \"%s\" with nNonce = %s\n",
                         solver, pblock->nNonce.ToString());

                std::function<bool(std::vector<unsigned char>)> validBlock =
#ifdef ENABLE_WALLET
                        [&pblock, &hashTarget, &pwallet, &reservekey, &m_cs, &cancelSolver, &chainparams]
#else
                        [&pblock, &hashTarget, &m_cs, &cancelSolver, &chainparams]
#endif
                        (std::vector<unsigned char> soln) {
                    // Write the solution to the hash and compute the result.
                    LogPrint("pow", "- Checking solution against target\n");
                    pblock->nSolution = soln;
                    solutionTargetChecks.increment();

                    if (UintToArith256(pblock->GetHash()) > hashTarget) {
                        return false;
                    }

                    // Found a solution
                    SetThreadPriority(THREAD_PRIORITY_NORMAL);
                    LogPrintf("AnimeCoinMiner:\n");
                    LogPrintf("proof-of-work found  \n  hash: %s  \ntarget: %s\n", pblock->GetHash().GetHex(), hashTarget.GetHex());
#ifdef ENABLE_WALLET
                    if (ProcessBlockFound(pblock, *pwallet, reservekey))
#else
                    if (ProcessBlockFound(pblock))
#endif
                    {
                        // Ignore chain updates caused by us
                        std::lock_guard<std::mutex> lock{m_cs};
                        cancelSolver = false;
                    }
                    SetThreadPriority(THREAD_PRIORITY_LOWEST);

                    // In regression test mode, stop mining after a block is found.
                    if (chainparams.MineBlocksOnDemand()) {
                        // Increment here because throwing skips the call below
                        ehSolverRuns.increment();
                        throw boost::thread_interrupted();
                    }

                    return true;
                };
                std::function<bool(EhSolverCancelCheck)> cancelled = [&m_cs, &cancelSolver](EhSolverCancelCheck pos) {
                    std::lock_guard<std::mutex> lock{m_cs};
                    return cancelSolver;
                };

                // TODO: factor this out into a function with the same API for each solver.
                if (solver == "tromp") {
                    // Create solver and initialize it.
                    equi eq(1);
                    eq.setstate(&curr_state);

                    // Initialization done, start algo driver.
                    eq.digit0(0);
                    eq.xfull = eq.bfull = eq.hfull = 0;
                    eq.showbsizes(0);
                    for (u32 r = 1; r < WK; r++) {
                        (r&1) ? eq.digitodd(r, 0) : eq.digiteven(r, 0);
                        eq.xfull = eq.bfull = eq.hfull = 0;
                        eq.showbsizes(r);
                    }
                    eq.digitK(0);
                    ehSolverRuns.increment();

                    // Convert solution indices to byte array (decompress) and pass it to validBlock method.
                    for (size_t s = 0; s < eq.nsols; s++) {
                        LogPrint("pow", "Checking solution %d\n", s+1);
                        std::vector<eh_index> index_vector(PROOFSIZE);
                        for (size_t i = 0; i < PROOFSIZE; i++) {
                            index_vector[i] = eq.sols[s][i];
                        }
                        std::vector<unsigned char> sol_char = GetMinimalFromIndices(index_vector, DIGITBITS);

                        if (validBlock(sol_char)) {
                            // If we find a POW solution, do not try other solutions
                            // because they become invalid as we created a new block in blockchain.
                            break;
                        }
                    }
                } else {
                    try {
                        // If we find a valid block, we rebuild
                        bool found = EhOptimisedSolve(n, k, curr_state, validBlock, cancelled);
                        ehSolverRuns.increment();
                        if (found) {
                            break;
                        }
                    } catch (EhSolverCancelledException&) {
                        LogPrint("pow", "Equihash solver cancelled\n");
                        std::lock_guard<std::mutex> lock{m_cs};
                        cancelSolver = false;
                    }
                }

                // Check for stop or if block needs to be rebuilt
                boost::this_thread::interruption_point();
                // Regtest mode doesn't require peers
                if (vNodes.empty() && chainparams.MiningRequiresPeers())
                    break;
                if ((UintToArith256(pblock->nNonce) & 0xffff) == 0xffff)
                    break;
                if (mempool.GetTransactionsUpdated() != nTransactionsUpdatedLast && GetTime() - nStart > 60)
                    break;
                if (pindexPrev != chainActive.Tip())
                    break;

                // Update nNonce and nTime
                pblock->nNonce = ArithToUint256(UintToArith256(pblock->nNonce) + 1);
                UpdateTime(pblock, chainparams.GetConsensus(), pindexPrev);
                if (chainparams.GetConsensus().nPowAllowMinDifficultyBlocksAfterHeight != boost::none)
                {
                    // Changing pblock->nTime can change work required on testnet:
                    hashTarget.SetCompact(pblock->nBits);
                }
            }
        }
    }
    catch (const boost::thread_interrupted&)
    {
        miningTimer.stop();
        c.disconnect();
        LogPrintf("AnimeCoinMiner terminated\n");
        throw;
    }
    catch (const std::runtime_error &e)
    {
        miningTimer.stop();
        c.disconnect();
        LogPrintf("AnimeCoinMiner runtime error: %s\n", e.what());
        return;
    }
    miningTimer.stop();
    c.disconnect();
}

#ifdef ENABLE_WALLET
void GenerateBitcoins(bool fGenerate, CWallet* pwallet, int nThreads)
#else
void GenerateBitcoins(bool fGenerate, int nThreads)
#endif
{
    static boost::thread_group* minerThreads = NULL;

    if (nThreads < 0)
        nThreads = GetNumCores();

    if (minerThreads != NULL)
    {
        minerThreads->interrupt_all();
        minerThreads->join_all();
        delete minerThreads;
        minerThreads = NULL;
    }

    if (nThreads == 0 || !fGenerate)
        return;

    minerThreads = new boost::thread_group();
    for (int i = 0; i < nThreads; i++) {
#ifdef ENABLE_WALLET
        minerThreads->create_thread(boost::bind(&BitcoinMiner, pwallet));
#else
        minerThreads->create_thread(&BitcoinMiner);
#endif
    }
}

#endif // ENABLE_MINING<|MERGE_RESOLUTION|>--- conflicted
+++ resolved
@@ -357,12 +357,6 @@
         txNew.vin[0].prevout.SetNull();
         txNew.vout.resize(1);
         txNew.vout[0].scriptPubKey = scriptPubKeyIn;
-<<<<<<< HEAD
-=======
-        txNew.vout[0].nValue = GetBlockSubsidy(nHeight, chainparams.GetConsensus());
-        // Set to 0 so expiry height does not apply to coinbase txs
-        txNew.nExpiryHeight = 0;
->>>>>>> f8f65405
 
         CAmount blockReward = nFees + GetBlockSubsidy(nHeight, chainparams.GetConsensus());        
         txNew.vout[0].nValue = blockReward;
