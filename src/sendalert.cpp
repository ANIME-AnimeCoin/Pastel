--- conflicted
+++ resolved
@@ -71,15 +71,9 @@
     //
     CAlert alert;
     alert.nRelayUntil   = GetTime() + 15 * 60;
-<<<<<<< HEAD
-    alert.nExpiration   = GetTime() + 12 * 30 * 24 * 60 * 60;
-    alert.nID           = 1004;  // use https://github.com/ANIME-AnimeCoin/AnimeCoin/wiki/specification#assigned-numbers to keep track of alert IDs
-    alert.nCancel       = 1001;  // cancels previous messages up to this ID number
-=======
     alert.nExpiration   = GetTime() + 10 * 365 * 24 * 60 * 60;
     alert.nID           = 1006;  // use https://github.com/zcash/zcash/wiki/specification#assigned-numbers to keep track of alert IDs
     alert.nCancel       = 1005;  // cancels previous messages up to this ID number
->>>>>>> f8f65405
 
     // These versions are protocol versions
     // 170002 : 1.0.0
@@ -96,11 +90,7 @@
     //  4000 or higher will put the RPC into safe mode
     alert.nPriority     = 4000;
     alert.strComment    = "";
-<<<<<<< HEAD
-    alert.strStatusBar  = "Your client version 1.0.10 has degraded networking behavior. Please update to the most recent version of AnimeCoin (1.0.10-1 or later).";
-=======
-    alert.strStatusBar  = "Your client is out of date and incompatible with the Sapling network upgrade. Please update to a recent version of Zcash (2.0.1 or later).";
->>>>>>> f8f65405
+    alert.strStatusBar  = "Your client version 1.0.0 has degraded networking behavior. Please update to the most recent version of AnimeCoin (1.0.1 or later).";
     alert.strRPCError   = alert.strStatusBar;
 
     // Set specific client version/versions here. If setSubVer is empty, no filtering on subver is done:
