--- conflicted
+++ resolved
@@ -11,58 +11,13 @@
 #include "utilstrencodings.h"
 
 #include <assert.h>
+#include <vector>
 
 #include <boost/assign/list_of.hpp>
 
 #include "chainparamsseeds.h"
 
-static CBlock CreateGenesisBlock(const char* pszTimestamp, const CScript& genesisOutputScript, uint32_t nTime, const uint256& nNonce, const std::vector<unsigned char>& nSolution, uint32_t nBits, int32_t nVersion, const CAmount& genesisReward)
-{
-    // To create a genesis block for a new chain which is Overwintered:
-    //   txNew.nVersion = OVERWINTER_TX_VERSION
-    //   txNew.fOverwintered = true
-    //   txNew.nVersionGroupId = OVERWINTER_VERSION_GROUP_ID
-    //   txNew.nExpiryHeight = <default value>
-    CMutableTransaction txNew;
-    txNew.nVersion = 1;
-    txNew.vin.resize(1);
-    txNew.vout.resize(1);
-    txNew.vin[0].scriptSig = CScript() << 520617983 << CScriptNum(4) << std::vector<unsigned char>((const unsigned char*)pszTimestamp, (const unsigned char*)pszTimestamp + strlen(pszTimestamp));
-    txNew.vout[0].nValue = genesisReward;
-    txNew.vout[0].scriptPubKey = genesisOutputScript;
-
-    CBlock genesis;
-    genesis.nTime    = nTime;
-    genesis.nBits    = nBits;
-    genesis.nNonce   = nNonce;
-    genesis.nSolution = nSolution;
-    genesis.nVersion = nVersion;
-    genesis.vtx.push_back(txNew);
-    genesis.hashPrevBlock.SetNull();
-    genesis.hashMerkleRoot = genesis.BuildMerkleTree();
-    return genesis;
-}
-
-/**
- * Build the genesis block. Note that the output of its generation
- * transaction cannot be spent since it did not originally exist in the
- * database (and is in any case of zero value).
- *
- * >>> from pyblake2 import blake2s
- * >>> 'Zcash' + blake2s(b'The Economist 2016-10-29 Known unknown: Another crypto-currency is born. BTC#436254 0000000000000000044f321997f336d2908cf8c8d6893e88dbf067e2d949487d ETH#2521903 483039a6b6bd8bd05f0584f9a078d075e454925eb71c1f13eaff59b405a721bb DJIA close on 27 Oct 2016: 18,169.68').hexdigest()
- *
- * CBlock(hash=00040fe8, ver=4, hashPrevBlock=00000000000000, hashMerkleRoot=c4eaa5, nTime=1477641360, nBits=1f07ffff, nNonce=4695, vtx=1)
- *   CTransaction(hash=c4eaa5, ver=1, vin.size=1, vout.size=1, nLockTime=0)
- *     CTxIn(COutPoint(000000, -1), coinbase 04ffff071f0104455a6361736830623963346565663862376363343137656535303031653335303039383462366665613335363833613763616331343161303433633432303634383335643334)
- *     CTxOut(nValue=0.00000000, scriptPubKey=0x5F1DF16B2B704C8A578D0B)
- *   vMerkleTree: c4eaa5
- */
-static CBlock CreateGenesisBlock(uint32_t nTime, const uint256& nNonce, const std::vector<unsigned char>& nSolution, uint32_t nBits, int32_t nVersion, const CAmount& genesisReward)
-{
-    const char* pszTimestamp = "Zcash0b9c4eef8b7cc417ee5001e3500984b6fea35683a7cac141a043c42064835d34";
-    const CScript genesisOutputScript = CScript() << ParseHex("04678afdb0fe5548271967f1a67130b7105cd6a828e03909a67962e0ea1f61deb649f6bc3f4cef38c4f35504e51ec112de5c384df7ba0b8d578a4c702b6bf11d5f") << OP_CHECKSIG;
-    return CreateGenesisBlock(pszTimestamp, genesisOutputScript, nTime, nNonce, nSolution, nBits, nVersion, genesisReward);
-}
+using namespace std;
 
 static CBlock CreateGenesisBlock(const char* pszTimestamp, 
                                  const std::vector<unsigned char> &genesisPubKey, 
@@ -318,16 +273,9 @@
 public:
     CMainParams() {
         strNetworkID = "main";
-<<<<<<< HEAD
         network = CBaseChainParams::MAIN;
         strCurrencyUnits = "ANI";
-        // consensus.fCoinbaseMustBeProtected = false;
-=======
-        strCurrencyUnits = "ZEC";
         bip44CoinType = 133; // As registered in https://github.com/satoshilabs/slips/blob/master/slip-0044.md
-        consensus.fCoinbaseMustBeProtected = true;
-        consensus.nSubsidySlowStartInterval = 20000;
->>>>>>> f8f65405
         consensus.nSubsidyHalvingInterval = 840000;
         consensus.nMajorityEnforceBlockUpgrade = 750;
         consensus.nMajorityRejectBlockOutdated = 950;
@@ -338,59 +286,36 @@
         consensus.nPowMaxAdjustDown = 32; // 32% adjustment down
         consensus.nPowMaxAdjustUp = 16; // 16% adjustment up
         consensus.nPowTargetSpacing = 2.5 * 60;
-<<<<<<< HEAD
-        consensus.nMaxGovernanceAmount = 1000000*COIN;
-=======
         consensus.nPowAllowMinDifficultyBlocksAfterHeight = boost::none;
         consensus.vUpgrades[Consensus::BASE_SPROUT].nProtocolVersion = 170002;
-        consensus.vUpgrades[Consensus::BASE_SPROUT].nActivationHeight =
-            Consensus::NetworkUpgrade::ALWAYS_ACTIVE;
+        consensus.vUpgrades[Consensus::BASE_SPROUT].nActivationHeight = Consensus::NetworkUpgrade::ALWAYS_ACTIVE;
         consensus.vUpgrades[Consensus::UPGRADE_TESTDUMMY].nProtocolVersion = 170002;
-        consensus.vUpgrades[Consensus::UPGRADE_TESTDUMMY].nActivationHeight =
-            Consensus::NetworkUpgrade::NO_ACTIVATION_HEIGHT;
+        consensus.vUpgrades[Consensus::UPGRADE_TESTDUMMY].nActivationHeight = Consensus::NetworkUpgrade::NO_ACTIVATION_HEIGHT;
         consensus.vUpgrades[Consensus::UPGRADE_OVERWINTER].nProtocolVersion = 170005;
         consensus.vUpgrades[Consensus::UPGRADE_OVERWINTER].nActivationHeight = 347500;
         consensus.vUpgrades[Consensus::UPGRADE_SAPLING].nProtocolVersion = 170007;
         consensus.vUpgrades[Consensus::UPGRADE_SAPLING].nActivationHeight = 419200;
+        consensus.nMaxGovernanceAmount = 1000000*COIN;
 
         // The best chain should have at least this much work.
         consensus.nMinimumChainWork = uint256S("0x000000000000000000000000000000000000000000000000006f31c0e1f30221");
-
->>>>>>> f8f65405
+        
         /**
          * The message start string
          */
-<<<<<<< HEAD
         pchMessageStart[0] = 0x40;
         pchMessageStart[1] = 0x83;
         pchMessageStart[2] = 0x22;
         pchMessageStart[3] = 0x38;
         vAlertPubKey = ParseHex("04a40ca15344822fd6bc9719929050614ab045775fcca1e46880ba7e4c55dc999b6f618091a7e5f5c24bd80854f14ebbc369c35cd2e4944c6cf27a3dc5f54f52dc");
         nDefaultPort = 9933;
-        nMaxTipAge = 24 * 60 * 60;
-=======
-        pchMessageStart[0] = 0x24;
-        pchMessageStart[1] = 0xe9;
-        pchMessageStart[2] = 0x27;
-        pchMessageStart[3] = 0x64;
-        vAlertPubKey = ParseHex("04b7ecf0baa90495ceb4e4090f6b2fd37eec1e9c85fac68a487f3ce11589692e4a317479316ee814e066638e1db54e37a10689b70286e6315b1087b6615d179264");
-        nDefaultPort = 8233;
->>>>>>> f8f65405
         nPruneAfterHeight = 100000;
         const size_t N = 200, K = 9;
         BOOST_STATIC_ASSERT(equihash_parameters_acceptable(N, K));
         nEquihashN = N;
         nEquihashK = K;
 
-<<<<<<< HEAD
         genesis = CreateMainnetGenesisBlock();
-=======
-        genesis = CreateGenesisBlock(
-            1477641360,
-            uint256S("0x0000000000000000000000000000000000000000000000000000000000001257"),
-            ParseHex("000a889f00854b8665cd555f4656f68179d31ccadc1b1f7fb0952726313b16941da348284d67add4686121d4e3d930160c1348d8191c25f12b267a6a9c131b5031cbf8af1f79c9d513076a216ec87ed045fa966e01214ed83ca02dc1797270a454720d3206ac7d931a0a680c5c5e099057592570ca9bdf6058343958b31901fce1a15a4f38fd347750912e14004c73dfe588b903b6c03166582eeaf30529b14072a7b3079e3a684601b9b3024054201f7440b0ee9eb1a7120ff43f713735494aa27b1f8bab60d7f398bca14f6abb2adbf29b04099121438a7974b078a11635b594e9170f1086140b4173822dd697894483e1c6b4e8b8dcd5cb12ca4903bc61e108871d4d915a9093c18ac9b02b6716ce1013ca2c1174e319c1a570215bc9ab5f7564765f7be20524dc3fdf8aa356fd94d445e05ab165ad8bb4a0db096c097618c81098f91443c719416d39837af6de85015dca0de89462b1d8386758b2cf8a99e00953b308032ae44c35e05eb71842922eb69797f68813b59caf266cb6c213569ae3280505421a7e3a0a37fdf8e2ea354fc5422816655394a9454bac542a9298f176e211020d63dee6852c40de02267e2fc9d5e1ff2ad9309506f02a1a71a0501b16d0d36f70cdfd8de78116c0c506ee0b8ddfdeb561acadf31746b5a9dd32c21930884397fb1682164cb565cc14e089d66635a32618f7eb05fe05082b8a3fae620571660a6b89886eac53dec109d7cbb6930ca698a168f301a950be152da1be2b9e07516995e20baceebecb5579d7cdbc16d09f3a50cb3c7dffe33f26686d4ff3f8946ee6475e98cf7b3cf9062b6966e838f865ff3de5fb064a37a21da7bb8dfd2501a29e184f207caaba364f36f2329a77515dcb710e29ffbf73e2bbd773fab1f9a6b005567affff605c132e4e4dd69f36bd201005458cfbd2c658701eb2a700251cefd886b1e674ae816d3f719bac64be649c172ba27a4fd55947d95d53ba4cbc73de97b8af5ed4840b659370c556e7376457f51e5ebb66018849923db82c1c9a819f173cccdb8f3324b239609a300018d0fb094adf5bd7cbb3834c69e6d0b3798065c525b20f040e965e1a161af78ff7561cd874f5f1b75aa0bc77f720589e1b810f831eac5073e6dd46d00a2793f70f7427f0f798f2f53a67e615e65d356e66fe40609a958a05edb4c175bcc383ea0530e67ddbe479a898943c6e3074c6fcc252d6014de3a3d292b03f0d88d312fe221be7be7e3c59d07fa0f2f4029e364f1f355c5d01fa53770d0cd76d82bf7e60f6903bc1beb772e6fde4a70be51d9c7e03c8d6d8dfb361a234ba47c470fe630820bbd920715621b9fbedb49fcee165ead0875e6c2b1af16f50b5d6140cc981122fcbcf7c5a4e3772b3661b628e08380abc545957e59f634705b1bbde2f0b4e055a5ec5676d859be77e20962b645e051a880fddb0180b4555789e1f9344a436a84dc5579e2553f1e5fb0a599c137be36cabbed0319831fea3fddf94ddc7971e4bcf02cdc93294a9aab3e3b13e3b058235b4f4ec06ba4ceaa49d675b4ba80716f3bc6976b1fbf9c8bf1f3e3a4dc1cd83ef9cf816667fb94f1e923ff63fef072e6a19321e4812f96cb0ffa864da50ad74deb76917a336f31dce03ed5f0303aad5e6a83634f9fcc371096f8288b8f02ddded5ff1bb9d49331e4a84dbe1543164438fde9ad71dab024779dcdde0b6602b5ae0a6265c14b94edd83b37403f4b78fcd2ed555b596402c28ee81d87a909c4e8722b30c71ecdd861b05f61f8b1231795c76adba2fdefa451b283a5d527955b9f3de1b9828e7b2e74123dd47062ddcc09b05e7fa13cb2212a6fdbc65d7e852cec463ec6fd929f5b8483cf3052113b13dac91b69f49d1b7d1aec01c4a68e41ce157"),
-            0x1f07ffff, 4, 0);
->>>>>>> f8f65405
         consensus.hashGenesisBlock = genesis.GetHash();
 #ifndef MINE_GENESIS
         assert(consensus.hashGenesisBlock == MainnetHashGenesisBlock);
@@ -432,31 +357,12 @@
 
         checkpointData = (CCheckpointData) {
             boost::assign::map_list_of
-<<<<<<< HEAD
             (0, consensus.hashGenesisBlock),
             genesis.nTime,      // * UNIX timestamp of last checkpoint block
             0,                  // * total number of transactions between genesis and last checkpoint
                                 //   (the tx=... number in the SetBestChain debug.log lines)
             500                 // * estimated number of transactions per day after checkpoint
                                 //   total number of tx / (checkpoint block height / (24 * 24))
-=======
-            (0, consensus.hashGenesisBlock)
-            (2500, uint256S("0x00000006dc968f600be11a86cbfbf7feb61c7577f45caced2e82b6d261d19744"))
-            (15000, uint256S("0x00000000b6bc56656812a5b8dcad69d6ad4446dec23b5ec456c18641fb5381ba"))
-            (67500, uint256S("0x000000006b366d2c1649a6ebb4787ac2b39c422f451880bc922e3a6fbd723616"))
-            (100000, uint256S("0x000000001c5c82cd6baccfc0879e3830fd50d5ede17fa2c37a9a253c610eb285"))
-            (133337, uint256S("0x0000000002776ccfaf06cc19857accf3e20c01965282f916b8a886e3e4a05be9"))
-            (180000, uint256S("0x000000001205b742eac4a1b3959635bdf8aeada078d6a996df89740f7b54351d"))
-            (222222, uint256S("0x000000000cafb9e56445a6cabc8057b57ee6fcc709e7adbfa195e5c7fac61343"))
-            (270000, uint256S("0x00000000025c1cfa0258e33ab050aaa9338a3d4aaa3eb41defefc887779a9729"))
-            (304600, uint256S("0x00000000028324e022a45014c4a4dc51e95d41e6bceb6ad554c5b65d5cea3ea5"))
-            (410100, uint256S("0x0000000002c565958f783a24a4ac17cde898ff525e75ed9baf66861b0b9fcada")),
-            1539405939,     // * UNIX timestamp of last checkpoint block
-            3954156,        // * total number of transactions between genesis and last checkpoint
-                            //   (the tx=... number in the SetBestChain debug.log lines)
-            5553            // * estimated number of transactions per day after checkpoint
-                            //   total number of tx / (checkpoint block height / (24 * 24))
->>>>>>> f8f65405
         };
     }
 };
@@ -469,16 +375,9 @@
 public:
     CTestNetParams() {
         strNetworkID = "test";
-<<<<<<< HEAD
         network = CBaseChainParams::TESTNET;
         strCurrencyUnits = "INA";
-        // consensus.fCoinbaseMustBeProtected = false;
-=======
-        strCurrencyUnits = "TAZ";
         bip44CoinType = 1;
-        consensus.fCoinbaseMustBeProtected = true;
-        consensus.nSubsidySlowStartInterval = 20000;
->>>>>>> f8f65405
         consensus.nSubsidyHalvingInterval = 840000;
         consensus.nMajorityEnforceBlockUpgrade = 51;
         consensus.nMajorityRejectBlockOutdated = 75;
@@ -489,8 +388,20 @@
         consensus.nPowMaxAdjustDown = 32; // 32% adjustment down
         consensus.nPowMaxAdjustUp = 16; // 16% adjustment up
         consensus.nPowTargetSpacing = 2.5 * 60;
-<<<<<<< HEAD
+        consensus.nPowAllowMinDifficultyBlocksAfterHeight = 299187;
+        consensus.vUpgrades[Consensus::BASE_SPROUT].nProtocolVersion = 170002;
+        consensus.vUpgrades[Consensus::BASE_SPROUT].nActivationHeight = Consensus::NetworkUpgrade::ALWAYS_ACTIVE;
+        consensus.vUpgrades[Consensus::UPGRADE_TESTDUMMY].nProtocolVersion = 170002;
+        consensus.vUpgrades[Consensus::UPGRADE_TESTDUMMY].nActivationHeight = Consensus::NetworkUpgrade::NO_ACTIVATION_HEIGHT;
+        consensus.vUpgrades[Consensus::UPGRADE_OVERWINTER].nProtocolVersion = 170003;
+        consensus.vUpgrades[Consensus::UPGRADE_OVERWINTER].nActivationHeight = 207500;
+        consensus.vUpgrades[Consensus::UPGRADE_SAPLING].nProtocolVersion = 170007;
+        consensus.vUpgrades[Consensus::UPGRADE_SAPLING].nActivationHeight = 280000;
         consensus.nMaxGovernanceAmount = 1000000*COIN;
+
+        // The best chain should have at least this much work.
+        consensus.nMinimumChainWork = uint256S("0x00000000000000000000000000000000000000000000000000000001d0c4d9cd");
+
         /**
          * The message start string
          */
@@ -500,52 +411,17 @@
         pchMessageStart[3] = 0xd2;
         vAlertPubKey = ParseHex("04e2c4bfd845e0de6b3fced1bbae723154f751f1a11c41765ce8ca0d97b9d44989964b6e733520bd1d265c18710d307ad4a7cc7042225955c3d38e3c9138dc1eac");
         nDefaultPort = 19933;
-        nMaxTipAge = 24 * 60 * 60;
-=======
-        consensus.nPowAllowMinDifficultyBlocksAfterHeight = 299187;
-        consensus.vUpgrades[Consensus::BASE_SPROUT].nProtocolVersion = 170002;
-        consensus.vUpgrades[Consensus::BASE_SPROUT].nActivationHeight =
-            Consensus::NetworkUpgrade::ALWAYS_ACTIVE;
-        consensus.vUpgrades[Consensus::UPGRADE_TESTDUMMY].nProtocolVersion = 170002;
-        consensus.vUpgrades[Consensus::UPGRADE_TESTDUMMY].nActivationHeight =
-            Consensus::NetworkUpgrade::NO_ACTIVATION_HEIGHT;
-        consensus.vUpgrades[Consensus::UPGRADE_OVERWINTER].nProtocolVersion = 170003;
-        consensus.vUpgrades[Consensus::UPGRADE_OVERWINTER].nActivationHeight = 207500;
-        consensus.vUpgrades[Consensus::UPGRADE_SAPLING].nProtocolVersion = 170007;
-        consensus.vUpgrades[Consensus::UPGRADE_SAPLING].nActivationHeight = 280000;
-
-        // The best chain should have at least this much work.
-        consensus.nMinimumChainWork = uint256S("0x00000000000000000000000000000000000000000000000000000001d0c4d9cd");
-
-        pchMessageStart[0] = 0xfa;
-        pchMessageStart[1] = 0x1a;
-        pchMessageStart[2] = 0xf9;
-        pchMessageStart[3] = 0xbf;
-        vAlertPubKey = ParseHex("044e7a1553392325c871c5ace5d6ad73501c66f4c185d6b0453cf45dec5a1322e705c672ac1a27ef7cdaf588c10effdf50ed5f95f85f2f54a5f6159fca394ed0c6");
-        nDefaultPort = 18233;
->>>>>>> f8f65405
         nPruneAfterHeight = 1000;
         const size_t N = 200, K = 9;
         BOOST_STATIC_ASSERT(equihash_parameters_acceptable(N, K));
         nEquihashN = N;
         nEquihashK = K;
 
-<<<<<<< HEAD
         genesis = CreateTestnetGenesisBlock();
         consensus.hashGenesisBlock = genesis.GetHash();
 #ifndef MINE_GENESIS
         assert(consensus.hashGenesisBlock == TestnetHashGenesisBlock);
 #endif
-=======
-        genesis = CreateGenesisBlock(
-            1477648033,
-            uint256S("0x0000000000000000000000000000000000000000000000000000000000000006"),
-            ParseHex("00a6a51259c3f6732481e2d035197218b7a69504461d04335503cd69759b2d02bd2b53a9653f42cb33c608511c953673fa9da76170958115fe92157ad3bb5720d927f18e09459bf5c6072973e143e20f9bdf0584058c96b7c2234c7565f100d5eea083ba5d3dbaff9f0681799a113e7beff4a611d2b49590563109962baa149b628aae869af791f2f70bb041bd7ebfa658570917f6654a142b05e7ec0289a4f46470be7be5f693b90173eaaa6e84907170f32602204f1f4e1c04b1830116ffd0c54f0b1caa9a5698357bd8aa1f5ac8fc93b405265d824ba0e49f69dab5446653927298e6b7bdc61ee86ff31c07bde86331b4e500d42e4e50417e285502684b7966184505b885b42819a88469d1e9cf55072d7f3510f85580db689302eab377e4e11b14a91fdd0df7627efc048934f0aff8e7eb77eb17b3a95de13678004f2512293891d8baf8dde0ef69be520a58bbd6038ce899c9594cf3e30b8c3d9c7ecc832d4c19a6212747b50724e6f70f6451f78fd27b58ce43ca33b1641304a916186cfbe7dbca224f55d08530ba851e4df22baf7ab7078e9cbea46c0798b35a750f54103b0cdd08c81a6505c4932f6bfbd492a9fced31d54e98b6370d4c96600552fcf5b37780ed18c8787d03200963600db297a8f05dfa551321d17b9917edadcda51e274830749d133ad226f8bb6b94f13b4f77e67b35b71f52112ce9ba5da706ad9573584a2570a4ff25d29ab9761a06bdcf2c33638bf9baf2054825037881c14adf3816ba0cbd0fca689aad3ce16f2fe362c98f48134a9221765d939f0b49677d1c2447e56b46859f1810e2cf23e82a53e0d44f34dae932581b3b7f49eaec59af872cf9de757a964f7b33d143a36c270189508fcafe19398e4d2966948164d40556b05b7ff532f66f5d1edc41334ef742f78221dfe0c7ae2275bb3f24c89ae35f00afeea4e6ed187b866b209dc6e83b660593fce7c40e143beb07ac86c56f39e895385924667efe3a3f031938753c7764a2dbeb0a643fd359c46e614873fd0424e435fa7fac083b9a41a9d6bf7e284eee537ea7c50dd239f359941a43dc982745184bf3ee31a8dc850316aa9c6b66d6985acee814373be3458550659e1a06287c3b3b76a185c5cb93e38c1eebcf34ff072894b6430aed8d34122dafd925c46a515cca79b0269c92b301890ca6b0dc8b679cdac0f23318c105de73d7a46d16d2dad988d49c22e9963c117960bdc70ef0db6b091cf09445a516176b7f6d58ec29539166cc8a38bbff387acefffab2ea5faad0e8bb70625716ef0edf61940733c25993ea3de9f0be23d36e7cb8da10505f9dc426cd0e6e5b173ab4fff8c37e1f1fb56d1ea372013d075e0934c6919393cfc21395eea20718fad03542a4162a9ded66c814ad8320b2d7c2da3ecaf206da34c502db2096d1c46699a91dd1c432f019ad434e2c1ce507f91104f66f491fed37b225b8e0b2888c37276cfa0468fc13b8d593fd9a2675f0f5b20b8a15f8fa7558176a530d6865738ddb25d3426dab905221681cf9da0e0200eea5b2eba3ad3a5237d2a391f9074bf1779a2005cee43eec2b058511532635e0fea61664f531ac2b356f40db5c5d275a4cf5c82d468976455af4e3362cc8f71aa95e71d394aff3ead6f7101279f95bcd8a0fedce1d21cb3c9f6dd3b182fce0db5d6712981b651f29178a24119968b14783cafa713bc5f2a65205a42e4ce9dc7ba462bdb1f3e4553afc15f5f39998fdb53e7e231e3e520a46943734a007c2daa1eda9f495791657eefcac5c32833936e568d06187857ed04d7b97167ae207c5c5ae54e528c36016a984235e9c5b2f0718d7b3aa93c7822ccc772580b6599671b3c02ece8a21399abd33cfd3028790133167d0a97e7de53dc8ff"),
-            0x2007ffff, 4, 0);
-        consensus.hashGenesisBlock = genesis.GetHash();
-        assert(consensus.hashGenesisBlock == uint256S("0x05a60a92d99d85997cce3b87616c089f6124d7342af37106edc76126334a2c38"));
-        assert(genesis.hashMerkleRoot == uint256S("0xc4eaa58879081de3c24a7b117ed2b28300e7ec4c4c1dff1d3f1268b7857a4ddb"));
->>>>>>> f8f65405
 
         vFixedSeeds.clear();
         vSeeds.clear();
@@ -603,15 +479,8 @@
         strNetworkID = "regtest";
         network = CBaseChainParams::REGTEST;
         strCurrencyUnits = "REG";
-<<<<<<< HEAD
-        // consensus.fCoinbaseMustBeProtected = false;
+        bip44CoinType = 1;
         consensus.nSubsidyHalvingInterval = 500;
-=======
-        bip44CoinType = 1;
-        consensus.fCoinbaseMustBeProtected = false;
-        consensus.nSubsidySlowStartInterval = 0;
-        consensus.nSubsidyHalvingInterval = 150;
->>>>>>> f8f65405
         consensus.nMajorityEnforceBlockUpgrade = 750;
         consensus.nMajorityRejectBlockOutdated = 950;
         consensus.nMajorityWindow = 1000;
@@ -621,8 +490,20 @@
         consensus.nPowMaxAdjustDown = 0; // Turn off adjustment down
         consensus.nPowMaxAdjustUp = 0; // Turn off adjustment up
         consensus.nPowTargetSpacing = 2.5 * 60;
-<<<<<<< HEAD
+        consensus.nPowAllowMinDifficultyBlocksAfterHeight = 0;
+        consensus.vUpgrades[Consensus::BASE_SPROUT].nProtocolVersion = 170002;
+        consensus.vUpgrades[Consensus::BASE_SPROUT].nActivationHeight = Consensus::NetworkUpgrade::ALWAYS_ACTIVE;
+        consensus.vUpgrades[Consensus::UPGRADE_TESTDUMMY].nProtocolVersion = 170002;
+        consensus.vUpgrades[Consensus::UPGRADE_TESTDUMMY].nActivationHeight = Consensus::NetworkUpgrade::NO_ACTIVATION_HEIGHT;
+        consensus.vUpgrades[Consensus::UPGRADE_OVERWINTER].nProtocolVersion = 170003;
+        consensus.vUpgrades[Consensus::UPGRADE_OVERWINTER].nActivationHeight = Consensus::NetworkUpgrade::NO_ACTIVATION_HEIGHT;
+        consensus.vUpgrades[Consensus::UPGRADE_SAPLING].nProtocolVersion = 170006;
+        consensus.vUpgrades[Consensus::UPGRADE_SAPLING].nActivationHeight = Consensus::NetworkUpgrade::NO_ACTIVATION_HEIGHT;
         consensus.nMaxGovernanceAmount = 1000000*COIN;
+
+        // The best chain should have at least this much work.
+        consensus.nMinimumChainWork = uint256S("0x00");
+
         /**
          * The message start string
          */
@@ -632,54 +513,17 @@
         pchMessageStart[3] = 0x22;
         vAlertPubKey = ParseHex("04a40ca15344822fd6bc9719929050614ab045775fcca1e46880ba7e4c55dc999b6f618091a7e5f5c24bd80854f14ebbc369c35cd2e4944c6cf27a3dc5f54f52dc");
         nDefaultPort = 18344;
-        nMaxTipAge = 24 * 60 * 60;
-=======
-        consensus.nPowAllowMinDifficultyBlocksAfterHeight = 0;
-        consensus.vUpgrades[Consensus::BASE_SPROUT].nProtocolVersion = 170002;
-        consensus.vUpgrades[Consensus::BASE_SPROUT].nActivationHeight =
-            Consensus::NetworkUpgrade::ALWAYS_ACTIVE;
-        consensus.vUpgrades[Consensus::UPGRADE_TESTDUMMY].nProtocolVersion = 170002;
-        consensus.vUpgrades[Consensus::UPGRADE_TESTDUMMY].nActivationHeight =
-            Consensus::NetworkUpgrade::NO_ACTIVATION_HEIGHT;
-        consensus.vUpgrades[Consensus::UPGRADE_OVERWINTER].nProtocolVersion = 170003;
-        consensus.vUpgrades[Consensus::UPGRADE_OVERWINTER].nActivationHeight =
-            Consensus::NetworkUpgrade::NO_ACTIVATION_HEIGHT;
-        consensus.vUpgrades[Consensus::UPGRADE_SAPLING].nProtocolVersion = 170006;
-        consensus.vUpgrades[Consensus::UPGRADE_SAPLING].nActivationHeight =
-            Consensus::NetworkUpgrade::NO_ACTIVATION_HEIGHT;
-
-        // The best chain should have at least this much work.
-        consensus.nMinimumChainWork = uint256S("0x00");
-
-        pchMessageStart[0] = 0xaa;
-        pchMessageStart[1] = 0xe8;
-        pchMessageStart[2] = 0x3f;
-        pchMessageStart[3] = 0x5f;
-        nDefaultPort = 18344;
->>>>>>> f8f65405
         nPruneAfterHeight = 1000;
         const size_t N = 48, K = 5;
         BOOST_STATIC_ASSERT(equihash_parameters_acceptable(N, K));
         nEquihashN = N;
         nEquihashK = K;
-<<<<<<< HEAD
         
         genesis = CreateRegtestGenesisBlock();
         consensus.hashGenesisBlock = genesis.GetHash();
 #ifndef MINE_GENESIS
         assert(consensus.hashGenesisBlock == RegtestHashGenesisBlock);
 #endif
-=======
-
-        genesis = CreateGenesisBlock(
-            1296688602,
-            uint256S("0x0000000000000000000000000000000000000000000000000000000000000009"),
-            ParseHex("01936b7db1eb4ac39f151b8704642d0a8bda13ec547d54cd5e43ba142fc6d8877cab07b3"),
-            0x200f0f0f, 4, 0);
-        consensus.hashGenesisBlock = genesis.GetHash();
-        assert(consensus.hashGenesisBlock == uint256S("0x029f11d80ef9765602235e1bc9727e3eb6ba20839319f761fee920d63401e327"));
-        assert(genesis.hashMerkleRoot == uint256S("0xc4eaa58879081de3c24a7b117ed2b28300e7ec4c4c1dff1d3f1268b7857a4ddb"));
->>>>>>> f8f65405
 
         vFixedSeeds.clear(); //! Regtest mode doesn't have any fixed seeds.
         vSeeds.clear();  //! Regtest mode doesn't have any DNS seeds.
@@ -715,28 +559,10 @@
             0,
             0
         };
-<<<<<<< HEAD
-=======
-        // These prefixes are the same as the testnet prefixes
-        base58Prefixes[PUBKEY_ADDRESS]     = {0x1D,0x25};
-        base58Prefixes[SCRIPT_ADDRESS]     = {0x1C,0xBA};
-        base58Prefixes[SECRET_KEY]         = {0xEF};
-        // do not rely on these BIP32 prefixes; they are not specified and may change
-        base58Prefixes[EXT_PUBLIC_KEY]     = {0x04,0x35,0x87,0xCF};
-        base58Prefixes[EXT_SECRET_KEY]     = {0x04,0x35,0x83,0x94};
-        base58Prefixes[ZCPAYMENT_ADDRRESS] = {0x16,0xB6};
-        base58Prefixes[ZCVIEWING_KEY]      = {0xA8,0xAC,0x0C};
-        base58Prefixes[ZCSPENDING_KEY]     = {0xAC,0x08};
-
         bech32HRPs[SAPLING_PAYMENT_ADDRESS]      = "zregtestsapling";
         bech32HRPs[SAPLING_FULL_VIEWING_KEY]     = "zviewregtestsapling";
         bech32HRPs[SAPLING_INCOMING_VIEWING_KEY] = "zivkregtestsapling";
         bech32HRPs[SAPLING_EXTENDED_SPEND_KEY]   = "secret-extended-key-regtest";
-
-        // Founders reward script expects a vector of 2-of-3 multisig addresses
-        vFoundersRewardAddress = { "t2FwcEhFdNXuFMv1tcYwaBJtYVtMj8b1uTg" };
-        assert(vFoundersRewardAddress.size() <= consensus.GetLastFoundersRewardBlockHeight());
->>>>>>> f8f65405
     }
 
     void UpdateNetworkUpgradeParameters(Consensus::UpgradeIndex idx, int nActivationHeight)
@@ -786,42 +612,9 @@
 
     SelectParams(network);
     return true;
-<<<<<<< HEAD
-=======
-}
-
-
-// Block height must be >0 and <=last founders reward block height
-// Index variable i ranges from 0 - (vFoundersRewardAddress.size()-1)
-std::string CChainParams::GetFoundersRewardAddressAtHeight(int nHeight) const {
-    int maxHeight = consensus.GetLastFoundersRewardBlockHeight();
-    assert(nHeight > 0 && nHeight <= maxHeight);
-
-    size_t addressChangeInterval = (maxHeight + vFoundersRewardAddress.size()) / vFoundersRewardAddress.size();
-    size_t i = nHeight / addressChangeInterval;
-    return vFoundersRewardAddress[i];
-}
-
-// Block height must be >0 and <=last founders reward block height
-// The founders reward address is expected to be a multisig (P2SH) address
-CScript CChainParams::GetFoundersRewardScriptAtHeight(int nHeight) const {
-    assert(nHeight > 0 && nHeight <= consensus.GetLastFoundersRewardBlockHeight());
-
-    CTxDestination address = DecodeDestination(GetFoundersRewardAddressAtHeight(nHeight).c_str());
-    assert(IsValidDestination(address));
-    assert(boost::get<CScriptID>(&address) != nullptr);
-    CScriptID scriptID = boost::get<CScriptID>(address); // address is a boost variant
-    CScript script = CScript() << OP_HASH160 << ToByteVector(scriptID) << OP_EQUAL;
-    return script;
-}
-
-std::string CChainParams::GetFoundersRewardAddressAtIndex(int i) const {
-    assert(i >= 0 && i < vFoundersRewardAddress.size());
-    return vFoundersRewardAddress[i];
 }
 
 void UpdateNetworkUpgradeParameters(Consensus::UpgradeIndex idx, int nActivationHeight)
 {
     regTestParams.UpdateNetworkUpgradeParameters(idx, nActivationHeight);
->>>>>>> f8f65405
 }