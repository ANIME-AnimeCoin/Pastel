<<<<<<< HEAD
=======
zcash (2.0.2) stable; urgency=medium

  * 2.0.2 release.

 -- Zcash Company <team@z.cash>  Wed, 28 Nov 2018 11:09:08 -0800

zcash (2.0.2~rc1) stable; urgency=medium

  * 2.0.2-rc1 release.

 -- Zcash Company <team@z.cash>  Sun, 18 Nov 2018 10:19:49 -0800

zcash (2.0.1) stable; urgency=medium

  * 2.0.1 release.

 -- Zcash Company <team@z.cash>  Sun, 14 Oct 2018 13:40:30 -0700

zcash (2.0.1~rc1) stable; urgency=medium

  * 2.0.1-rc1 release.

 -- Zcash Company <team@z.cash>  Mon, 08 Oct 2018 12:40:54 -0700

zcash (2.0.0) stable; urgency=medium

  * 2.0.0 release.

 -- Zcash Company <team@z.cash>  Wed, 15 Aug 2018 17:57:50 -0700

zcash (2.0.0~rc1) stable; urgency=medium

  * 2.0.0-rc1 release.

 -- Zcash Company <team@z.cash>  Thu, 09 Aug 2018 16:56:56 +0000

zcash (1.1.2) stable; urgency=medium

  * 1.1.2 release.

 -- Zcash Company <team@z.cash>  Sun, 01 Jul 2018 20:12:33 -0700

zcash (1.1.2~rc1) stable; urgency=medium

  * 1.1.2-rc1 release.

 -- Zcash Company <team@z.cash>  Fri, 22 Jun 2018 17:03:41 -0700

zcash (1.1.1) stable; urgency=medium

  * 1.1.1 release.

 -- Zcash Company <team@z.cash>  Fri, 25 May 2018 15:49:34 +1200

zcash (1.1.1~rc2) stable; urgency=medium

  * 1.1.1-rc2 release.

 -- Zcash Company <team@z.cash>  Wed, 23 May 2018 09:28:50 -0700

zcash (1.1.1~rc1) stable; urgency=medium

  * 1.1.1-rc1 release.

 -- Zcash Company <team@z.cash>  Sat, 19 May 2018 10:16:14 +1200

zcash (1.1.0) stable; urgency=medium

  * 1.1.0 release.

 -- Zcash Company <team@z.cash>  Wed, 11 Apr 2018 20:15:29 -0600

zcash (1.1.0~rc1) stable; urgency=medium

  * 1.1.0-rc1 release.

 -- Zcash Company <team@z.cash>  Thu, 05 Apr 2018 03:26:17 +0100

zcash (1.0.15) stable; urgency=medium

  * 1.0.15 release.

 -- Zcash Company <team@z.cash>  Wed, 28 Feb 2018 16:58:19 +0000

zcash (1.0.15~rc1) stable; urgency=medium

  * 1.0.15-rc1 release.

 -- Zcash Company <team@z.cash>  Sat, 24 Feb 2018 04:20:05 +0000

zcash (1.0.14) stable; urgency=medium

  * 1.0.14 release.

 -- Zcash Company <team@z.cash>  Wed, 03 Jan 2018 23:54:16 +0100

zcash (1.0.14~rc1) stable; urgency=medium

  * 1.0.14-rc1 release.

 -- Zcash Company <team@z.cash>  Fri, 22 Dec 2017 10:12:41 +0000

zcash (1.0.13) stable; urgency=medium

  * 1.0.13 release.

 -- Zcash Company <team@z.cash>  Mon, 20 Nov 2017 12:31:53 +0000

zcash (1.0.13~rc2) stable; urgency=medium

  * 1.0.13-rc2 release.

 -- Zcash Company <team@z.cash>  Fri, 17 Nov 2017 18:01:08 +0000

zcash (1.0.13~rc1) stable; urgency=medium

  * 1.0.13-rc1 release.

 -- Zcash Company <team@z.cash>  Wed, 15 Nov 2017 00:02:21 +0000

zcash (1.0.12) stable; urgency=medium

  * 1.0.12 release.

 -- Zcash Company <team@z.cash>  Thu, 28 Sep 2017 01:26:44 +0100

zcash (1.0.12~rc1) stable; urgency=medium

  * 1.0.12-rc1 release.

 -- Zcash Company <team@z.cash>  Sat, 23 Sep 2017 10:51:36 +0100

zcash (1.0.11) stable; urgency=medium

  * 1.0.11 release.

 -- Zcash Company <team@z.cash>  Tue, 15 Aug 2017 10:06:25 +0100

zcash (1.0.11~rc1) stable; urgency=medium

  * 1.0.11-rc1 release.

 -- Zcash Company <team@z.cash>  Tue, 01 Aug 2017 17:12:52 +0200

zcash (1.0.10+1) stable; urgency=medium

  * 1.0.10-1 release.

 -- Zcash Company <team@z.cash>  Fri, 23 Jun 2017 19:50:41 -0700

zcash (1.0.10) stable; urgency=medium

  * 1.0.10 release.

 -- Zcash Company <team@z.cash>  Thu, 22 Jun 2017 15:13:04 +1200

zcash (1.0.9) stable; urgency=medium

  * 1.0.9 release.

 -- Zcash Company <team@z.cash>  Wed, 24 May 2017 12:51:06 -0700

zcash (1.0.8+1) jessie; urgency=high

  * 1.0.8-1 release.

 -- Zcash Company <team@z.cash>  Thu, 13 Apr 2017 20:20:37 -0700

zcash (1.0.8) jessie; urgency=medium

  * 1.0.8 release.

 -- Zcash Company <team@z.cash>  Mon, 27 Mar 2017 21:30:07 +0100

zcash (1.0.7+1) jessie; urgency=medium

  * 1.0.7-1 release.

 -- Zcash Company <team@z.cash>  Wed, 08 Mar 2017 13:51:11 -0800

zcash (1.0.7) jessie; urgency=medium

  * 1.0.7 release.

 -- Zcash Company <team@z.cash>  Fri, 03 Mar 2017 20:55:04 -0800

zcash (1.0.6) jessie; urgency=medium

  * 1.0.6 release.

 -- Zcash Company <team@z.cash>  Fri, 10 Feb 2017 10:23:00 -0800

zcash (1.0.5) jessie; urgency=medium

  * 1.0.5 release.

 -- Zcash Company <team@z.cash>  Thu, 19 Jan 2017 19:23:40 -0700

zcash (1.0.4) jessie; urgency=medium

  * 1.0.4 release.

 -- Zcash Company <team@z.cash>  Thu, 15 Dec 2016 16:46:14 +1300

zcash (1.0.3) jessie; urgency=medium

  * 1.0.3 release.

 -- Zcash Company <team@z.cash>  Wed, 17 Nov 2016 15:56:00 -0700

zcash (1.0.2) jessie; urgency=medium

  * 1.0.2 release.

 -- Zcash Company <team@z.cash>  Mon, 07 Nov 2016 19:01:35 -0600

zcash (1.0.1) jessie; urgency=medium

  * 1.0.1 release.

 -- Zcash Company <team@z.cash>  Thu, 03 Nov 2016 23:21:09 -0500

zcash (1.0.0-sprout) jessie; urgency=medium

  * 1.0.0 release.

 -- Zcash Company <team@z.cash>  Fri, 28 Oct 2016 03:00:50 -0700

zcash (1.0.0-rc4) jessie; urgency=medium

  * 1.0.0-rc4 release.

 -- Zcash Company <team@z.cash>  Thu, 27 Oct 2016 13:36:00 +0100

zcash (1.0.0-rc3) jessie; urgency=medium

  * 1.0.0-rc3 release.

 -- Zcash Company <team@z.cash>  Wed, 26 Oct 2016 23:17:03 +0100

zcash (1.0.0-rc2) jessie; urgency=medium

  * 1.0.0-rc2 release.

 -- Zcash Company <team@z.cash>  Sun, 23 Oct 2016 01:51:27 +0100

zcash (1.0.0-rc1) jessie; urgency=medium

  * Initial packaging for Debian.

 -- Zcash Company <team@z.cash>  Mon, 17 Oct 2016 11:47:02 -0700
>>>>>>> f8f65405
<|MERGE_RESOLUTION|>--- conflicted
+++ resolved
@@ -1,5 +1,3 @@
-<<<<<<< HEAD
-=======
 zcash (2.0.2) stable; urgency=medium
 
   * 2.0.2 release.
@@ -250,5 +248,4 @@
 
   * Initial packaging for Debian.
 
- -- Zcash Company <team@z.cash>  Mon, 17 Oct 2016 11:47:02 -0700
->>>>>>> f8f65405
+ -- Zcash Company <team@z.cash>  Mon, 17 Oct 2016 11:47:02 -0700