# AnimeCoin CI workers

This folder contains the Ansible playbooks for configuring a fresh OS
installation for use as a Buildbot worker in AnimeCoin's CI.

# Criteria for Adding Workers

a. Don't add workers until users complain about a problem on a platform that
   doesn't yet have workers. However, if we anticipate many users will use a
   platform, we may pre-emptively add an unsupported worker for it.

b. Prioritize the platforms that seem to have the most users.

c. When adding workers, start by adding workers for the "most common" variant of
   any distro. Then if users later encounter problems with a sub-variant, we can
   consider adding new workers at that point. Example: add Ubuntu Desktop before
   Xubuntu, on the assumption the former has a larger population base, and the
   latter only materially differs in the GUI.

# Setting up a latent worker on Amazon EC2

1. Add a regular (non-latent) worker to the master.cfg for dev-ci.z.cash, and
   deploy the changes.
  - This enables the Ansible playbook to run to completion, ending in the worker
    connecting to the master.

<<<<<<< HEAD
- Start a basic EC2 instance using the template AMI for the target OS.
  - Choose the smallest instance size, it won't be used for building AnimeCoin.
=======
2. Start a basic EC2 instance using the template AMI for the target OS.
  - Choose the smallest instance size, it won't be used for building Zcash.
>>>>>>> f8f65405

3. Figure out which user to log into the instance with.
  - E.g. for the Ubuntu template, use "ubuntu" instead of "root"
  - If you get an Ansible error later with a message like "Failed to connect to
    the host via ssh: Received message too long 1349281121\r\n", that means the
    instance is sending a text string in response to the SSH connection, and the
    Ansible protocol is balking. Try manually logging in with the same
    credentials to diagnose.

4. Create `inventory/hosts` containing the following:

    [animecoin-ci-worker-unix]
    some-name ansible_host=<INSTANCE_IP> ansible_ssh_user=<USERNAME>

5. Run `ansible-playbook -e buildbot_worker_host_template=templates/host.ec2.j2 -i inventory/hosts unix.yml`,
   passing in the worker's Buildbot name and password.
  - After a successful run, the worker should be connected to dev-ci.z.cash and
    visible in its worker list.

6. Create an AMI from the instance. This is the worker AMI to put into the
   master.cfg for dev-ci.z.cash.
  - 16 GB of storage should be sufficient.

7. SSH into the instance, and edit the worker config to connect to ci.z.cash.

8. Create an AMI from the instance. This is the worker AMI to put into the
   master.cfg for ci.z.cash.
  - 16 GB of storage should be sufficient.

9. Delete the instance (it is no longer needed).

10. Edit the master.cfg to turn the new worker into a latent (using the new AMI
    IDs), add it to the appropriate worker groups, set up new builders etc.
  - Deploy this via the normal PR review process.<|MERGE_RESOLUTION|>--- conflicted
+++ resolved
@@ -24,13 +24,8 @@
   - This enables the Ansible playbook to run to completion, ending in the worker
     connecting to the master.
 
-<<<<<<< HEAD
-- Start a basic EC2 instance using the template AMI for the target OS.
+2. Start a basic EC2 instance using the template AMI for the target OS.
   - Choose the smallest instance size, it won't be used for building AnimeCoin.
-=======
-2. Start a basic EC2 instance using the template AMI for the target OS.
-  - Choose the smallest instance size, it won't be used for building Zcash.
->>>>>>> f8f65405
 
 3. Figure out which user to log into the instance with.
   - E.g. for the Ubuntu template, use "ubuntu" instead of "root"
