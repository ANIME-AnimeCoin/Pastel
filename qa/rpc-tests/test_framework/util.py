# Copyright (c) 2014 The Bitcoin Core developers
# Distributed under the MIT software license, see the accompanying
# file COPYING or http://www.opensource.org/licenses/mit-license.php.


#
# Helpful routines for regression testing
#

# Add python-bitcoinrpc to module search path:
import os
import sys

from binascii import hexlify, unhexlify
from base64 import b64encode
from decimal import Decimal, ROUND_DOWN
import json
import random
import shutil
import subprocess
import time
import re

from authproxy import AuthServiceProxy

def p2p_port(n):
    return 11000 + n + os.getpid()%999
def rpc_port(n):
    return 12000 + n + os.getpid()%999

def check_json_precision():
    """Make sure json library being used does not lose precision converting ANIME values"""
    n = Decimal("20000000.00003")
    atoshis = int(json.loads(json.dumps(float(n)))*1.0e5)
    if atoshis != 2000000000003:
        raise RuntimeError("JSON encode/decode loses precision")

def bytes_to_hex_str(byte_str):
    return hexlify(byte_str).decode('ascii')

def hex_str_to_bytes(hex_str):
    return unhexlify(hex_str.encode('ascii'))

def str_to_b64str(string):
    return b64encode(string.encode('utf-8')).decode('ascii')

def sync_blocks(rpc_connections, wait=1):
    """
    Wait until everybody has the same block count
    """
    while True:
        counts = [ x.getblockcount() for x in rpc_connections ]
        if counts == [ counts[0] ]*len(counts):
            break
        time.sleep(wait)

def sync_mempools(rpc_connections, wait=1):
    """
    Wait until everybody has the same transactions in their memory
    pools
    """
    while True:
        pool = set(rpc_connections[0].getrawmempool())
        num_match = 1
        for i in range(1, len(rpc_connections)):
            if set(rpc_connections[i].getrawmempool()) == pool:
                num_match = num_match+1
        if num_match == len(rpc_connections):
            break
        time.sleep(wait)

bitcoind_processes = {}

def initialize_datadir(dirname, n):
    datadir = os.path.join(dirname, "node"+str(n))
    if not os.path.isdir(datadir):
        os.makedirs(datadir)
<<<<<<< HEAD
    with open(os.path.join(datadir, "animecoin.conf"), 'w') as f:
        f.write("regtest=1\n");
        f.write("showmetrics=0\n");
        f.write("rpcuser=rt\n");
        f.write("rpcpassword=rt\n");
        f.write("port="+str(p2p_port(n))+"\n");
        f.write("rpcport="+str(rpc_port(n))+"\n");
        f.write("listenonion=0\n");
=======
    with open(os.path.join(datadir, "zcash.conf"), 'w') as f:
        f.write("regtest=1\n")
        f.write("showmetrics=0\n")
        f.write("rpcuser=rt\n")
        f.write("rpcpassword=rt\n")
        f.write("port="+str(p2p_port(n))+"\n")
        f.write("rpcport="+str(rpc_port(n))+"\n")
        f.write("listenonion=0\n")
>>>>>>> f8f65405
    return datadir

def initialize_chain(test_dir):
    """
    Create (or copy from cache) a 200-block-long chain and
    4 wallets.
    animecoind and animecoin-cli must be in search path.
    """

    if not os.path.isdir(os.path.join("cache", "node0")):
        print "Rebuilding cache..."
        devnull = open("/dev/null", "w+")
        # Create cache directories, run animecoind:
        for i in range(4):
            datadir=initialize_datadir("cache", i)
            args = [ os.getenv("ANIMECOIND", "animecoind"), "-keypool=1", "-datadir="+datadir, "-discover=0" ]
            if i > 0:
                args.append("-connect=127.0.0.1:"+str(p2p_port(0)))
            bitcoind_processes[i] = subprocess.Popen(args)
            if os.getenv("PYTHON_DEBUG", ""):
                print "initialize_chain: animecoind started, calling animecoin-cli -rpcwait getblockcount"
            subprocess.check_call([ os.getenv("ANIMECOINDCLI", "animecoin-cli"), "-datadir="+datadir,
                                    "-rpcwait", "getblockcount"], stdout=devnull)
            if os.getenv("PYTHON_DEBUG", ""):
                print "initialize_chain: animecoin-cli -rpcwait getblockcount completed"
        devnull.close()
        rpcs = []
        for i in range(4):
            try:
                url = "http://rt:rt@127.0.0.1:%d"%(rpc_port(i),)
                rpcs.append(AuthServiceProxy(url))
            except:
                sys.stderr.write("Error connecting to "+url+"\n")
                sys.exit(1)

        # Create a 200-block-long chain; each of the 4 nodes
        # gets 25 mature blocks and 25 immature.
        # blocks are created with timestamps 10 minutes apart, starting
        # at 28 March 2018
        block_time = 1522195200
        for i in range(2):
            for peer in range(4):
                for j in range(25):
                    set_node_times(rpcs, block_time)
                    rpcs[peer].generate(1)
                    block_time += 10*60
                # Must sync before next peer starts generating blocks
                sync_blocks(rpcs)

        # Shut them down, and clean up cache directories:
        stop_nodes(rpcs)
        wait_bitcoinds()
        for i in range(4):
            os.remove(log_filename("cache", i, "debug.log"))
            os.remove(log_filename("cache", i, "db.log"))
            os.remove(log_filename("cache", i, "peers.dat"))
            os.remove(log_filename("cache", i, "fee_estimates.dat"))

        print "Finished Rebuilding cache..."

    for i in range(4):
        from_dir = os.path.join("cache", "node"+str(i))
        to_dir = os.path.join(test_dir,  "node"+str(i))
        shutil.copytree(from_dir, to_dir)
        initialize_datadir(test_dir, i) # Overwrite port/rpcport in animecoin.conf

def initialize_chain_clean(test_dir, num_nodes):
    """
    Create an empty blockchain and num_nodes wallets.
    Useful if a test case wants complete control over initialization.
    """
    for i in range(num_nodes):
        initialize_datadir(test_dir, i)


def _rpchost_to_args(rpchost):
    '''Convert optional IP:port spec to rpcconnect/rpcport args'''
    if rpchost is None:
        return []

    match = re.match('(\[[0-9a-fA-f:]+\]|[^:]+)(?::([0-9]+))?$', rpchost)
    if not match:
        raise ValueError('Invalid RPC host spec ' + rpchost)

    rpcconnect = match.group(1)
    rpcport = match.group(2)

    if rpcconnect.startswith('['): # remove IPv6 [...] wrapping
        rpcconnect = rpcconnect[1:-1]

    rv = ['-rpcconnect=' + rpcconnect]
    if rpcport:
        rv += ['-rpcport=' + rpcport]
    return rv

def start_node(i, dirname, extra_args=None, rpchost=None, timewait=None, binary=None):
    """
    Start a animecoind and return RPC connection to it
    """
    datadir = os.path.join(dirname, "node"+str(i))
    if binary is None:
        binary = os.getenv("ANIMECOIND", "animecoind")
    args = [ binary, "-datadir="+datadir, "-keypool=1", "-discover=0", "-rest" ]
    if extra_args is not None: args.extend(extra_args)
    bitcoind_processes[i] = subprocess.Popen(args)
    devnull = open("/dev/null", "w+")
    if os.getenv("PYTHON_DEBUG", ""):
        print "start_node: animecoind started, calling animecoin-cli -rpcwait getblockcount"
    subprocess.check_call([ os.getenv("ANIMECOINCLI", "animecoin-cli"), "-datadir="+datadir] +
                          _rpchost_to_args(rpchost)  +
                          ["-rpcwait", "getblockcount"], stdout=devnull)
    if os.getenv("PYTHON_DEBUG", ""):
        print "start_node: calling animecoin-cli -rpcwait getblockcount returned"
    devnull.close()
    url = "http://rt:rt@%s:%d" % (rpchost or '127.0.0.1', rpc_port(i))
    if timewait is not None:
        proxy = AuthServiceProxy(url, timeout=timewait)
    else:
        proxy = AuthServiceProxy(url)
    proxy.url = url # store URL on proxy for info
    return proxy

def start_nodes(num_nodes, dirname, extra_args=None, rpchost=None, binary=None):
    """
    Start multiple bitcoinds, return RPC connections to them
    """
    if extra_args is None: extra_args = [ None for i in range(num_nodes) ]
    if binary is None: binary = [ None for i in range(num_nodes) ]
    return [ start_node(i, dirname, extra_args[i], rpchost, binary=binary[i]) for i in range(num_nodes) ]

def log_filename(dirname, n_node, logname):
    return os.path.join(dirname, "node"+str(n_node), "regtest", logname)

def check_node(i):
    bitcoind_processes[i].poll()
    return bitcoind_processes[i].returncode

def stop_node(node, i):
    node.stop()
    bitcoind_processes[i].wait()
    del bitcoind_processes[i]

def stop_nodes(nodes):
    for node in nodes:
        node.stop()
    del nodes[:] # Emptying array closes connections as a side effect

def set_node_times(nodes, t):
    for node in nodes:
        node.setmocktime(t)

def wait_bitcoinds():
    # Wait for all bitcoinds to cleanly exit
    for animecoind in bitcoind_processes.values():
        animecoind.wait()
    bitcoind_processes.clear()

def connect_nodes(from_connection, node_num):
    ip_port = "127.0.0.1:"+str(p2p_port(node_num))
    from_connection.addnode(ip_port, "onetry")
    # poll until version handshake complete to avoid race conditions
    # with transaction relaying
    while any(peer['version'] == 0 for peer in from_connection.getpeerinfo()):
        time.sleep(0.1)

def connect_nodes_bi(nodes, a, b):
    connect_nodes(nodes[a], b)
    connect_nodes(nodes[b], a)

def find_output(node, txid, amount):
    """
    Return index to output of txid with value amount
    Raises exception if there is none.
    """
    txdata = node.getrawtransaction(txid, 1)
    for i in range(len(txdata["vout"])):
        if txdata["vout"][i]["value"] == amount:
            return i
    raise RuntimeError("find_output txid %s : %s not found"%(txid,str(amount)))


def gather_inputs(from_node, amount_needed, confirmations_required=1):
    """
    Return a random set of unspent txouts that are enough to pay amount_needed
    """
    assert(confirmations_required >=0)
    utxo = from_node.listunspent(confirmations_required)
    random.shuffle(utxo)
    inputs = []
    total_in = Decimal("0.00000")
    while total_in < amount_needed and len(utxo) > 0:
        t = utxo.pop()
        total_in += t["amount"]
        inputs.append({ "txid" : t["txid"], "vout" : t["vout"], "address" : t["address"] } )
    if total_in < amount_needed:
        raise RuntimeError("Insufficient funds: need %d, have %d"%(amount_needed, total_in))
    return (total_in, inputs)

def make_change(from_node, amount_in, amount_out, fee):
    """
    Create change output(s), return them
    """
    outputs = {}
    amount = amount_out+fee
    change = amount_in - amount
    if change > amount*2:
        # Create an extra change output to break up big inputs
        change_address = from_node.getnewaddress()
        # Split change in two, being careful of rounding:
        outputs[change_address] = Decimal(change/2).quantize(Decimal('0.00001'), rounding=ROUND_DOWN)
        change = amount_in - amount - outputs[change_address]
    if change > 0:
        outputs[from_node.getnewaddress()] = change
    return outputs

def send_zeropri_transaction(from_node, to_node, amount, fee):
    """
    Create&broadcast a zero-priority transaction.
    Returns (txid, hex-encoded-txdata)
    Ensures transaction is zero-priority by first creating a send-to-self,
    then using its output
    """

    # Create a send-to-self with confirmed inputs:
    self_address = from_node.getnewaddress()
    (total_in, inputs) = gather_inputs(from_node, amount+fee*2)
    outputs = make_change(from_node, total_in, amount+fee, fee)
    outputs[self_address] = float(amount+fee)

    self_rawtx = from_node.createrawtransaction(inputs, outputs)
    self_signresult = from_node.signrawtransaction(self_rawtx)
    self_txid = from_node.sendrawtransaction(self_signresult["hex"], True)

    vout = find_output(from_node, self_txid, amount+fee)
    # Now immediately spend the output to create a 1-input, 1-output
    # zero-priority transaction:
    inputs = [ { "txid" : self_txid, "vout" : vout } ]
    outputs = { to_node.getnewaddress() : float(amount) }

    rawtx = from_node.createrawtransaction(inputs, outputs)
    signresult = from_node.signrawtransaction(rawtx)
    txid = from_node.sendrawtransaction(signresult["hex"], True)

    return (txid, signresult["hex"])

def random_zeropri_transaction(nodes, amount, min_fee, fee_increment, fee_variants):
    """
    Create a random zero-priority transaction.
    Returns (txid, hex-encoded-transaction-data, fee)
    """
    from_node = random.choice(nodes)
    to_node = random.choice(nodes)
    fee = min_fee + fee_increment*random.randint(0,fee_variants)
    (txid, txhex) = send_zeropri_transaction(from_node, to_node, amount, fee)
    return (txid, txhex, fee)

def random_transaction(nodes, amount, min_fee, fee_increment, fee_variants):
    """
    Create a random transaction.
    Returns (txid, hex-encoded-transaction-data, fee)
    """
    from_node = random.choice(nodes)
    to_node = random.choice(nodes)
    fee = min_fee + fee_increment*random.randint(0,fee_variants)

    (total_in, inputs) = gather_inputs(from_node, amount+fee)
    outputs = make_change(from_node, total_in, amount, fee)
    outputs[to_node.getnewaddress()] = float(amount)

    rawtx = from_node.createrawtransaction(inputs, outputs)
    signresult = from_node.signrawtransaction(rawtx)
    txid = from_node.sendrawtransaction(signresult["hex"], True)

    return (txid, signresult["hex"], fee)

def assert_equal(expected, actual, message=""):
    if expected != actual:
        if message:
            message = "; %s" % message 
        raise AssertionError("(left == right)%s\n  left: <%s>\n right: <%s>" % (message, str(expected), str(actual)))

def assert_true(condition, message = ""):
    if not condition:
        raise AssertionError(message)
        
def assert_false(condition, message = ""):
    assert_true(not condition, message)

def assert_greater_than(thing1, thing2):
    if thing1 <= thing2:
        raise AssertionError("%s <= %s"%(str(thing1),str(thing2)))

def assert_raises(exc, fun, *args, **kwds):
    try:
        fun(*args, **kwds)
    except exc:
        pass
    except Exception as e:
        raise AssertionError("Unexpected exception raised: "+type(e).__name__)
    else:
        raise AssertionError("No exception raised")

def fail(message=""):
    raise AssertionError(message)

# Returns txid if operation was a success or None
def wait_and_assert_operationid_status(node, myopid, in_status='success', in_errormsg=None, timeout=300):
    print('waiting for async operation {}'.format(myopid))
    result = None
    for _ in xrange(1, timeout):
        results = node.z_getoperationresult([myopid])
        if len(results) > 0:
            result = results[0]
            break
<<<<<<< HEAD
    assert_equal(in_status, status)
    if errormsg is not None:
        assert(in_errormsg is not None)
        print in_errormsg
        print errormsg
        assert_equal(in_errormsg in errormsg, True)
=======
        time.sleep(1)

    assert_true(result is not None, "timeout occured")
    status = result['status']

    txid = None
    errormsg = None
    if status == "failed":
        errormsg = result['error']['message']
    elif status == "success":
        txid = result['result']['txid']

>>>>>>> f8f65405
    if os.getenv("PYTHON_DEBUG", ""):
        print('...returned status: {}'.format(status))
        if errormsg is not None:
            print('...returned error: {}'.format(errormsg))
    
    assert_equal(in_status, status, "Operation returned mismatched status. Error Message: {}".format(errormsg))

    if errormsg is not None:
        assert_true(in_errormsg is not None, "No error retured. Expected: {}".format(errormsg))
        assert_true(in_errormsg in errormsg, "Error returned: {}. Error expected: {}".format(errormsg, in_errormsg))
        return result # if there was an error return the result
    else:
        return txid # otherwise return the txid<|MERGE_RESOLUTION|>--- conflicted
+++ resolved
@@ -75,17 +75,7 @@
     datadir = os.path.join(dirname, "node"+str(n))
     if not os.path.isdir(datadir):
         os.makedirs(datadir)
-<<<<<<< HEAD
     with open(os.path.join(datadir, "animecoin.conf"), 'w') as f:
-        f.write("regtest=1\n");
-        f.write("showmetrics=0\n");
-        f.write("rpcuser=rt\n");
-        f.write("rpcpassword=rt\n");
-        f.write("port="+str(p2p_port(n))+"\n");
-        f.write("rpcport="+str(rpc_port(n))+"\n");
-        f.write("listenonion=0\n");
-=======
-    with open(os.path.join(datadir, "zcash.conf"), 'w') as f:
         f.write("regtest=1\n")
         f.write("showmetrics=0\n")
         f.write("rpcuser=rt\n")
@@ -93,7 +83,6 @@
         f.write("port="+str(p2p_port(n))+"\n")
         f.write("rpcport="+str(rpc_port(n))+"\n")
         f.write("listenonion=0\n")
->>>>>>> f8f65405
     return datadir
 
 def initialize_chain(test_dir):
@@ -408,14 +397,6 @@
         if len(results) > 0:
             result = results[0]
             break
-<<<<<<< HEAD
-    assert_equal(in_status, status)
-    if errormsg is not None:
-        assert(in_errormsg is not None)
-        print in_errormsg
-        print errormsg
-        assert_equal(in_errormsg in errormsg, True)
-=======
         time.sleep(1)
 
     assert_true(result is not None, "timeout occured")
@@ -428,7 +409,6 @@
     elif status == "success":
         txid = result['result']['txid']
 
->>>>>>> f8f65405
     if os.getenv("PYTHON_DEBUG", ""):
         print('...returned status: {}'.format(status))
         if errormsg is not None:
