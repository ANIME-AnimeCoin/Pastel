--- conflicted
+++ resolved
@@ -69,24 +69,15 @@
 
         # Tx 1 will change the treestate while Tx 2 containing chained joinsplits is still being generated
         recipients = []
-<<<<<<< HEAD
         recipients.append({"address":self.nodes[2].z_getnewaddress(), "amount":self._reward - self._fee})
-=======
-        recipients.append({"address":self.nodes[2].z_getnewaddress('sprout'), "amount":Decimal('10.0') - Decimal('0.0001')})
->>>>>>> f8f65405
         myopid = self.nodes[0].z_sendmany(mytaddr, recipients)
         wait_and_assert_operationid_status(self.nodes[0], myopid)
 
         # Tx 2 will consume all three notes, which must take at least two joinsplits.  This is regardless of
         # the z_sendmany implementation because there are only two inputs per joinsplit.
         recipients = []
-<<<<<<< HEAD
         recipients.append({"address":self.nodes[2].z_getnewaddress(), "amount":Decimal('18')})
         recipients.append({"address":self.nodes[2].z_getnewaddress(), "amount":(self._reward-self._fee)*3 - Decimal('18') - self._fee})
-=======
-        recipients.append({"address":self.nodes[2].z_getnewaddress('sprout'), "amount":Decimal('18')})
-        recipients.append({"address":self.nodes[2].z_getnewaddress('sprout'), "amount":Decimal('11.9997') - Decimal('0.0001')})
->>>>>>> f8f65405
         myopid = self.nodes[0].z_sendmany(myzaddr, recipients)
 
         # Wait for Tx 2 to begin executing...
