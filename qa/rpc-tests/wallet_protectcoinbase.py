--- conflicted
+++ resolved
@@ -90,52 +90,22 @@
         # This send will fail because our wallet does not allow any change when protecting a coinbase utxo,
         # as it's currently not possible to specify a change address in z_sendmany.
         recipients = []
-<<<<<<< HEAD
         recipients.append({"address":myzaddr, "amount":Decimal('1.23456')})
-        errorString = ""
-        myopid = self.nodes[0].z_sendmany(mytaddr, recipients)
-        opids = []
-        opids.append(myopid)
-        timeout = 10
-        status = None
-        for x in xrange(1, timeout):
-            results = self.nodes[0].z_getoperationresult(opids)
-            if len(results)==0:
-                time.sleep(1)
-            else:
-                status = results[0]["status"]
-                errorString = results[0]["error"]["message"]
-
-                # Test that the returned status object contains a params field with the operation's input parameters
-                assert_equal(results[0]["method"], "z_sendmany")
-                params =results[0]["params"]
-                assert_equal(params["fee"], self._fee) # default
-                assert_equal(params["minconf"], Decimal('1')) # default
-                assert_equal(params["fromaddress"], mytaddr)
-                assert_equal(params["amounts"][0]["address"], myzaddr)
-                assert_equal(params["amounts"][0]["amount"], Decimal('1.23456'))
-                break
-        assert_equal("failed", status)
-        assert_equal("wallet does not allow any change" in errorString, True)
-=======
-        recipients.append({"address":myzaddr, "amount":Decimal('1.23456789')})
-        
         myopid = self.nodes[0].z_sendmany(mytaddr, recipients)
         error_result = wait_and_assert_operationid_status(self.nodes[0], myopid, "failed", "wallet does not allow any change", 10)
 
         # Test that the returned status object contains a params field with the operation's input parameters
-        assert_equal(error_result["method"], "z_sendmany")
-        params = error_result["params"]
-        assert_equal(params["fee"], Decimal('0.0001')) # default
+        assert_equal(results[0]["method"], "z_sendmany")
+        params =results[0]["params"]
+        assert_equal(params["fee"], self._fee) # default
         assert_equal(params["minconf"], Decimal('1')) # default
         assert_equal(params["fromaddress"], mytaddr)
         assert_equal(params["amounts"][0]["address"], myzaddr)
-        assert_equal(params["amounts"][0]["amount"], Decimal('1.23456789'))
+        assert_equal(params["amounts"][0]["amount"], Decimal('1.23456'))
 
         # Add viewing key for myzaddr to Node 3
         myviewingkey = self.nodes[0].z_exportviewingkey(myzaddr)
         self.nodes[3].z_importviewingkey(myviewingkey, "no")
->>>>>>> f8f65405
 
         # This send will succeed.  We send two coinbase utxos totalling 20.0 less a fee of 0.10000, with no change.
         shieldvalue = self._reward*2 - self._fee
@@ -268,11 +238,7 @@
         myopid = self.nodes[0].z_sendmany(mytaddr, recipients)
         wait_and_assert_operationid_status(self.nodes[0], myopid, "failed", "Insufficient transparent funds, have " + str(self._reward00) + ", need 10000.10")
         myopid = self.nodes[0].z_sendmany(myzaddr, recipients)
-<<<<<<< HEAD
         wait_and_assert_operationid_status(self.nodes[0], myopid, "failed", "Insufficient protected funds, have " + str(self._reward00 - self._fee00*2) + ", need 10000.10")
-=======
-        wait_and_assert_operationid_status(self.nodes[0], myopid, "failed", "Insufficient shielded funds, have 9.9998, need 10000.0001")
->>>>>>> f8f65405
 
         # Send will fail because of insufficient funds unless sender uses coinbase utxos
         errorString = ""
